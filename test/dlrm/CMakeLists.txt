###############################################################################
 #
 # MIT License
 #
 # Copyright 2021-2022 Advanced Micro Devices, Inc.
 #
 # Permission is hereby granted, free of charge, to any person obtaining a copy
 # of this software and associated documentation files (the "Software"), to deal
 # in the Software without restriction, including without limitation the rights
 # to use, copy, modify, merge, publish, distribute, sublicense, and/or sell
 # copies of the Software, and to permit persons to whom the Software is
 # furnished to do so, subject to the following conditions:
 #
 # The above copyright notice and this permission notice shall be included in
 # all copies or substantial portions of the Software.
 #
 # THE SOFTWARE IS PROVIDED "AS IS", WITHOUT WARRANTY OF ANY KIND, EXPRESS OR
 # IMPLIED, INCLUDING BUT NOT LIMITED TO THE WARRANTIES OF MERCHANTABILITY,
 # FITNESS FOR A PARTICULAR PURPOSE AND NONINFRINGEMENT. IN NO EVENT SHALL THE
 # AUTHORS OR COPYRIGHT HOLDERS BE LIABLE FOR ANY CLAIM, DAMAGES OR OTHER
 # LIABILITY, WHETHER IN AN ACTION OF CONTRACT, TORT OR OTHERWISE, ARISING FROM,
 # OUT OF OR IN CONNECTION WITH THE SOFTWARE OR THE USE OR OTHER DEALINGS IN THE
 # SOFTWARE.
 #
 ###############################################################################

 set(ROCWMMA_TEST_DLRM_INCLUDE_DIR ${CMAKE_CURRENT_SOURCE_DIR})

 function(add_dlrm_validation_test TEST_TARGET TEST_SOURCE)
   list(APPEND TEST_SOURCE ${ARGN})

   # Create target
   add_rocwmma_validation_test(${TEST_TARGET} ${TEST_SOURCE})

   # Add dlrm include directory
   target_include_directories(${TEST_TARGET} PRIVATE ${ROCWMMA_TEST_DLRM_INCLUDE_DIR})

   # Copy DLRM data directory to build folder
   add_custom_command(
     TARGET ${TEST_TARGET} POST_BUILD
     COMMAND ${CMAKE_COMMAND} -E copy_directory
         ${CMAKE_CURRENT_SOURCE_DIR}/data ${CMAKE_CURRENT_BINARY_DIR}/dlrmData)

 endfunction()

 # Include rocBLAS performance benchmark
 function(add_dlrm_benchmark_test TEST_TARGET TEST_SOURCE)
   list(APPEND TEST_SOURCE ${ARGN})

   # Create target
   add_rocwmma_benchmark_test(${TEST_TARGET} ${TEST_SOURCE})

   # Add dlrm include directory
   target_include_directories(${TEST_TARGET} PRIVATE ${ROCWMMA_TEST_DLRM_INCLUDE_DIR})

   # Copy DLRM data directory to build folder
   add_custom_command(
     TARGET ${TEST_TARGET} PRE_BUILD
     COMMAND ${CMAKE_COMMAND} -E copy_directory
         ${CMAKE_CURRENT_SOURCE_DIR}/data ${CMAKE_CURRENT_BINARY_DIR}/dlrmData)
 endfunction()

<<<<<<< HEAD
 set(DlrmCommonSources ${ROCWMMA_COMMON_TEST_SOURCES}
                       DlrmKernelBase.cpp)
=======
 set(DlrmCommonSources ${WMMA_COMMON_TEST_SOURCES}
                       dlrm_kernel_base.cpp)
>>>>>>> a4273c72

 set(DlrmDotTestSources ${DlrmCommonSources}
                        ${CMAKE_CURRENT_SOURCE_DIR}/test/dlrm_dot_test.cpp)

 # Benchmark DLRM tests
<<<<<<< HEAD
 if (ROCWMMA_BUILD_BENCHMARK_TESTS)
     add_dlrm_benchmark_test(DlrmDotTest-bench ${DlrmDotTestSources})
 endif()

 # Validation DLRM tests
 if (ROCWMMA_BUILD_VALIDATION_TESTS)
     add_dlrm_validation_test(DlrmDotTest-validate ${DlrmDotTestSources})
=======
 if (WMMA_BUILD_BENCHMARK_TESTS)
     add_dlrm_benchmark_test(dlrm_dot_test-bench ${DlrmDotTestSources})
 endif()

 # Validation DLRM tests
 if (WMMA_BUILD_VALIDATION_TESTS)
     add_dlrm_validation_test(dlrm_dot_test-validate ${DlrmDotTestSources})
>>>>>>> a4273c72
 endif()<|MERGE_RESOLUTION|>--- conflicted
+++ resolved
@@ -60,27 +60,13 @@
          ${CMAKE_CURRENT_SOURCE_DIR}/data ${CMAKE_CURRENT_BINARY_DIR}/dlrmData)
  endfunction()
 
-<<<<<<< HEAD
- set(DlrmCommonSources ${ROCWMMA_COMMON_TEST_SOURCES}
-                       DlrmKernelBase.cpp)
-=======
  set(DlrmCommonSources ${WMMA_COMMON_TEST_SOURCES}
                        dlrm_kernel_base.cpp)
->>>>>>> a4273c72
 
  set(DlrmDotTestSources ${DlrmCommonSources}
                         ${CMAKE_CURRENT_SOURCE_DIR}/test/dlrm_dot_test.cpp)
 
  # Benchmark DLRM tests
-<<<<<<< HEAD
- if (ROCWMMA_BUILD_BENCHMARK_TESTS)
-     add_dlrm_benchmark_test(DlrmDotTest-bench ${DlrmDotTestSources})
- endif()
-
- # Validation DLRM tests
- if (ROCWMMA_BUILD_VALIDATION_TESTS)
-     add_dlrm_validation_test(DlrmDotTest-validate ${DlrmDotTestSources})
-=======
  if (WMMA_BUILD_BENCHMARK_TESTS)
      add_dlrm_benchmark_test(dlrm_dot_test-bench ${DlrmDotTestSources})
  endif()
@@ -88,5 +74,4 @@
  # Validation DLRM tests
  if (WMMA_BUILD_VALIDATION_TESTS)
      add_dlrm_validation_test(dlrm_dot_test-validate ${DlrmDotTestSources})
->>>>>>> a4273c72
  endif()
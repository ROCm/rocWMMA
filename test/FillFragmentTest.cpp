#include <hip/hip_runtime.h>

#include <unistd.h>
#include <type_traits>

#include "Constants.h"
#include "Types.h"
#include "Utils.h"

#include "WMMA.h"
#include <gtest/gtest.h>

#include "Common.hpp"

template <uint32_t BlockM,
          uint32_t BlockN,
          uint32_t BlockK,
          typename InputT,
          typename ComputeT,
          typename LayoutA,
          typename LayoutB,
          typename LayoutC>
__global__ void test_fill_fragment_d(InputT*   a,
                                     InputT*   b,
                                     ComputeT* c,
                                     uint32_t  M,
                                     uint32_t  N,
                                     uint32_t  K,
                                     InputT    fillA,
                                     InputT    fillB,
                                     ComputeT  fillC)
{
    using MappingA = MappingUtil<BlockM, BlockK, InputT, LayoutA>;
    using MappingB = MappingUtil<BlockK, BlockN, InputT, LayoutB>;
    using MappingC = MappingUtil<BlockM, BlockN, ComputeT, LayoutC>;

    int lda = std::is_same<LayoutA, row_major>::value ? K : M;
    int ldb = std::is_same<LayoutB, row_major>::value ? N : K;
    int ldc = std::is_same<LayoutC, row_major>::value ? N : M;

    // Create frags and fill
    auto fragA = wmma::fragment<matrix_a, BlockM, BlockN, BlockK, InputT, LayoutA>();
    auto fragB = wmma::fragment<matrix_b, BlockM, BlockN, BlockK, InputT, LayoutB>();
    auto fragC = wmma::fragment<accumulator, BlockM, BlockN, BlockK, ComputeT>();

    wmma::fill_fragment(fragA, fillA);
    wmma::fill_fragment(fragB, fillB);
    wmma::fill_fragment(fragC, fillC);

    // Map and store
    auto* offsetA = MappingA::dataCoord(a, lda);
    wmma::store_matrix_sync(offsetA, fragA, lda);

    auto* offsetB = MappingB::dataCoord(b, ldb);
    wmma::store_matrix_sync(offsetB, fragB, ldb);

    auto* offsetC = MappingC::dataCoord(c, ldc);
    wmma::store_matrix_sync(offsetC,
                            fragC,
                            ldc,
                            std::is_same<LayoutC, row_major>::value ? wmma::mem_row_major
                                                                    : wmma::mem_col_major);
}

template <uint32_t BlockM,
          uint32_t BlockN,
          uint32_t BlockK,
          typename InputT,
          typename ComputeT,
          typename LayoutA,
          typename LayoutB,
          typename LayoutC>
__host__ void test_fill_fragment_h(uint32_t TBlockX,
                                   uint32_t TBlockY,
                                   uint32_t M,
                                   uint32_t N,
                                   uint32_t K,
                                   InputT   fillA,
                                   InputT   fillB,
                                   ComputeT fillC)
{
    if ( M < BlockM * TBlockX / AMDGCN_WAVE_SIZE || N < BlockN * TBlockY || K < BlockK )
        return;

    std::cout << "HIP wmma::fill_fragment test: TBlock (" << TBlockX << ", " << TBlockY << ") "
              << "BlockMNK(" << BlockM << ", " << BlockN << ", " << BlockK << ") "
              << "MatrixMNK(" << M << ", " << N << ", " << K << ") "
              << "FmtABC(" << (std::is_same<LayoutA, row_major>::value ? "R" : "C") << ", "
              << (std::is_same<LayoutB, row_major>::value ? "R" : "C") << ", "
              << (std::is_same<LayoutC, row_major>::value ? "R" : "C") << ") "
              << "TiTc(" << dataTypeToString<InputT>() << "_" << dataTypeToString<ComputeT>()
              << ") \n";

    int lda = std::is_same<LayoutA, row_major>::value ? K : M;
    int ldb = std::is_same<LayoutB, row_major>::value ? N : K;
    int ldc = std::is_same<LayoutC, row_major>::value ? N : M;

    // Initialize input matrices
    std::vector<InputT>   matrixA(M * K, 0.0f);
    std::vector<InputT>   matrixB(K * N, 0.0f);
    std::vector<ComputeT> matrixC(M * N, 0.0f);

    // Allocate and copy init values to device memory
    InputT*      d_a;
    const size_t bytesA = matrixA.size() * sizeof(InputT);
    CHECK_HIP_ERROR(hipMalloc(&d_a, bytesA));
    CHECK_HIP_ERROR(hipMemcpy(d_a, matrixA.data(), bytesA, hipMemcpyHostToDevice));

    InputT*      d_b;
    const size_t bytesB = matrixB.size() * sizeof(InputT);
    CHECK_HIP_ERROR(hipMalloc(&d_b, bytesB));
    CHECK_HIP_ERROR(hipMemcpy(d_b, matrixB.data(), bytesB, hipMemcpyHostToDevice));

    ComputeT*    d_c;
    const size_t bytesC = matrixC.size() * sizeof(ComputeT);
    CHECK_HIP_ERROR(hipMalloc(&d_c, bytesC));
    CHECK_HIP_ERROR(hipMemcpy(d_c, matrixC.data(), bytesC, hipMemcpyHostToDevice));

    auto gridDim
        = dim3(ceilDiv(M, BlockM * TBlockX / AMDGCN_WAVE_SIZE), ceilDiv(N, BlockN * TBlockY));

    auto blockDim = dim3(TBlockX, TBlockY);

    hipLaunchKernelGGL(
        (test_fill_fragment_d<BlockM, BlockN, BlockK, InputT, ComputeT, LayoutA, LayoutB, LayoutC>),
        gridDim,
        blockDim,
        0, // sharedMemBytes
        0, // stream
        d_a,
        d_b,
        d_c,
        M,
        N,
        K,
        fillA,
        fillB,
        fillC);

    CHECK_HIP_ERROR(hipMemcpy(matrixA.data(), d_a, bytesA, hipMemcpyDeviceToHost));
    CHECK_HIP_ERROR(hipMemcpy(matrixB.data(), d_b, bytesB, hipMemcpyDeviceToHost));
    CHECK_HIP_ERROR(hipMemcpy(matrixC.data(), d_c, bytesC, hipMemcpyDeviceToHost));

    // Release device memory
    CHECK_HIP_ERROR(hipFree(d_a));
    CHECK_HIP_ERROR(hipFree(d_b));
    CHECK_HIP_ERROR(hipFree(d_c));

    // Initialize reference matrices
    std::vector<InputT>   refA(M * K, fillA);
    std::vector<InputT>   refB(K * N, fillB);
    std::vector<ComputeT> refC(M * N, fillC);

    // Compare
    EXPECT_TRUE( (compareEqual<InputT, InputT, LayoutA, LayoutA>(matrixA, refA, M, K)) );
    EXPECT_TRUE( (compareEqual<InputT, InputT, LayoutB, LayoutB>(matrixB, refB, K, N)) );
    EXPECT_TRUE( (compareEqual<ComputeT, ComputeT, LayoutC, LayoutC>(matrixC, refC, M, N)) );
}

template <typename T>
struct FillFragmentTest : public testing::Test
{
    // TODO: buffer new/del in fixture
};

template <typename IntConstBlockM,
          typename IntConstBlockN,
          typename IntConstBlockK,
          typename InputT,
          typename ComputeT>
__host__ void test_fill_fragment_h(uint32_t TBlockX,
                                   uint32_t TBlockY,
                                   uint32_t M,
                                   uint32_t N,
                                   uint32_t K,
                                   InputT   fillA,
                                   InputT   fillB,
                                   ComputeT fillC)
{
    std::tuple<row_major, col_major> types;
    for_each(types, [&](auto layout_a) {
        for_each(types, [&](auto layout_b) {
            for_each(types, [&](auto layout_c) {
                test_fill_fragment_h<IntConstBlockM::value,
                                     IntConstBlockN::value,
                                     IntConstBlockK::value,
                                     InputT,
                                     ComputeT,
                                     decltype(layout_a),
                                     decltype(layout_b),
                                     decltype(layout_c)>(
                    TBlockX, TBlockY, M, N, K, fillA, fillB, fillC);
            });
        });
    });
}

<<<<<<< HEAD
template <typename... Ts>
void test_fill_fragment(std::tuple<Ts...>)
=======
template <typename InputT, typename ComputeT>
void test_fill_fragment_h()
>>>>>>> b2ec889e
{
    // clang-format off
    std::vector<std::array<int, 2>> thread_block = {{64, 1}, {64, 2}, {64, 4}, {64, 8}, {64, 16},
                                                    {128,1}, {128,2}, {128,4}, {128,8},
                                                    {256,1}, {256,2}, {256,4},
                                                    {512,1}, {512,2}};
    // For fills, we must have the same geometry for all matrices
    std::vector<std::array<int, 3>> problem_sizes = {{16, 16, 16},
                                                     {32, 32, 32},
                                                     {64, 64, 64},
                                                     {128, 128, 128},
                                                     {256, 256, 256},
                                                     {2048, 2048, 2048}};
    // clang-format on
    for(auto tblock : thread_block)
    {
        for (auto size : problem_sizes)
        {
            auto fargs = std::tuple_cat(tblock, size, std::make_tuple(1.0f, 2.0f, -3.0f));
            std::apply(test_fill_fragment_h<Ts...>, fargs);
        }
    }
}

<<<<<<< HEAD
using Implementations = testing::Types<
    // BlockM, BlockN, BlockK, InputT, ComputeT
    std::tuple<I<16>, I<16>, I<16>, float32_t, float32_t>,
    std::tuple<I<32>, I<32>, I<32>, float32_t, float32_t>,
    std::tuple<I<16>, I<16>, I<16>, float16_t, float16_t>,
    std::tuple<I<32>, I<32>, I<32>, float16_t, float16_t>,
    std::tuple<I<16>, I<16>, I<16>, hfloat16_t, hfloat16_t>,
    std::tuple<I<32>, I<32>, I<32>, hfloat16_t, hfloat16_t>
>;

TYPED_TEST_SUITE(FillFragmentTest, Implementations);
=======
    // float32_t  64 x 1 threads, block 16 x 16
    test_fill_fragment_h<64, 1, 16, 16, 16, InputT, ComputeT>(16, 16, 16, -1.0f, 2.0f, -3.0f);
    test_fill_fragment_h<64, 1, 16, 16, 16, InputT, ComputeT>(32, 32, 32, -1.0f, 2.0f, -3.0f);
    test_fill_fragment_h<64, 1, 16, 16, 16, InputT, ComputeT>(64, 64, 64, -1.0f, 2.0f, -3.0f);
    test_fill_fragment_h<64, 1, 16, 16, 16, InputT, ComputeT>(128, 128, 128, -1.0f, 2.0f, -3.0f);
    test_fill_fragment_h<64, 1, 16, 16, 16, InputT, ComputeT>(256, 256, 256, -1.0f, 2.0f, -3.0f);
    test_fill_fragment_h<64, 1, 16, 16, 16, InputT, ComputeT>(
        16384, 16384, 16384, -1.0f, 2.0f, -3.0f);

    // float32_t  64 x 2 threads, block 16 x 16
    test_fill_fragment_h<64, 2, 16, 16, 16, InputT, ComputeT>(32, 32, 32, -1.0f, 2.0f, -3.0f);
    test_fill_fragment_h<64, 2, 16, 16, 16, InputT, ComputeT>(64, 64, 64, -1.0f, 2.0f, -3.0f);
    test_fill_fragment_h<64, 2, 16, 16, 16, InputT, ComputeT>(128, 128, 128, -1.0f, 2.0f, -3.0f);
    test_fill_fragment_h<64, 2, 16, 16, 16, InputT, ComputeT>(256, 256, 256, -1.0f, 2.0f, -3.0f);
    test_fill_fragment_h<64, 2, 16, 16, 16, InputT, ComputeT>(
        16384, 16384, 16384, -1.0f, 2.0f, -3.0f);

    // float32_t  64 x 4 threads, block 16 x 16
    test_fill_fragment_h<64, 4, 16, 16, 16, InputT, ComputeT>(64, 64, 64, -1.0f, 2.0f, -3.0f);
    test_fill_fragment_h<64, 4, 16, 16, 16, InputT, ComputeT>(128, 128, 128, -1.0f, 2.0f, -3.0f);
    test_fill_fragment_h<64, 4, 16, 16, 16, InputT, ComputeT>(256, 256, 256, -1.0f, 2.0f, -3.0f);
    test_fill_fragment_h<64, 4, 16, 16, 16, InputT, ComputeT>(
        16384, 16384, 16384, -1.0f, 2.0f, -3.0f);

    // float32_t  64 x 8 threads, block 16 x 16
    test_fill_fragment_h<64, 8, 16, 16, 16, InputT, ComputeT>(128, 128, 128, -1.0f, 2.0f, -3.0f);
    test_fill_fragment_h<64, 8, 16, 16, 16, InputT, ComputeT>(256, 256, 256, -1.0f, 2.0f, -3.0f);
    test_fill_fragment_h<64, 8, 16, 16, 16, InputT, ComputeT>(
        16384, 16384, 16384, -1.0f, 2.0f, -3.0f);

    // float32_t  64 x 16 threads, block 16 x 16
    test_fill_fragment_h<64, 16, 16, 16, 16, InputT, ComputeT>(256, 256, 256, -1.0f, 2.0f, -3.0f);
    test_fill_fragment_h<64, 16, 16, 16, 16, InputT, ComputeT>(
        16384, 16384, 16384, -1.0f, 2.0f, -3.0f);

    // float32_t  128 x 1 threads, block 16 x 16
    test_fill_fragment_h<128, 1, 16, 16, 16, InputT, ComputeT>(32, 32, 32, -1.0f, 2.0f, -3.0f);
    test_fill_fragment_h<128, 1, 16, 16, 16, InputT, ComputeT>(64, 64, 64, -1.0f, 2.0f, -3.0f);
    test_fill_fragment_h<128, 1, 16, 16, 16, InputT, ComputeT>(128, 128, 128, -1.0f, 2.0f, -3.0f);
    test_fill_fragment_h<128, 1, 16, 16, 16, InputT, ComputeT>(256, 256, 256, -1.0f, 2.0f, -3.0f);
    test_fill_fragment_h<128, 1, 16, 16, 16, InputT, ComputeT>(
        16384, 16384, 16384, -1.0f, 2.0f, -3.0f);

    // float32_t  128 x 2 threads, block 16 x 16
    test_fill_fragment_h<128, 2, 16, 16, 16, InputT, ComputeT>(64, 64, 64, -1.0f, 2.0f, -3.0f);
    test_fill_fragment_h<128, 2, 16, 16, 16, InputT, ComputeT>(128, 128, 128, -1.0f, 2.0f, -3.0f);
    test_fill_fragment_h<128, 2, 16, 16, 16, InputT, ComputeT>(256, 256, 256, -1.0f, 2.0f, -3.0f);
    test_fill_fragment_h<128, 2, 16, 16, 16, InputT, ComputeT>(
        16384, 16384, 16384, -1.0f, 2.0f, -3.0f);

    // float32_t  128 x 4 threads, block 16 x 16
    test_fill_fragment_h<128, 4, 16, 16, 16, InputT, ComputeT>(128, 128, 128, -1.0f, 2.0f, -3.0f);
    test_fill_fragment_h<128, 4, 16, 16, 16, InputT, ComputeT>(256, 256, 256, -1.0f, 2.0f, -3.0f);
    test_fill_fragment_h<128, 4, 16, 16, 16, InputT, ComputeT>(
        16384, 16384, 16384, -1.0f, 2.0f, -3.0f);

    // float32_t  128 x 8 threads, block 16 x 16
    test_fill_fragment_h<128, 8, 16, 16, 16, InputT, ComputeT>(256, 256, 256, -1.0f, 2.0f, -3.0f);
    test_fill_fragment_h<128, 8, 16, 16, 16, InputT, ComputeT>(
        16384, 16384, 16384, -1.0f, 2.0f, -3.0f);

    // float32_t  256 x 1 threads, block 16 x 16
    test_fill_fragment_h<256, 1, 16, 16, 16, InputT, ComputeT>(64, 64, 64, -1.0f, 2.0f, -3.0f);
    test_fill_fragment_h<256, 1, 16, 16, 16, InputT, ComputeT>(128, 128, 128, -1.0f, 2.0f, -3.0f);
    test_fill_fragment_h<256, 1, 16, 16, 16, InputT, ComputeT>(256, 256, 256, -1.0f, 2.0f, -3.0f);
    test_fill_fragment_h<256, 1, 16, 16, 16, InputT, ComputeT>(
        16384, 16384, 16384, -1.0f, 2.0f, -3.0f);

    // float32_t  256 x 2 threads, block 16 x 16
    test_fill_fragment_h<256, 2, 16, 16, 16, InputT, ComputeT>(128, 128, 128, -1.0f, 2.0f, -3.0f);
    test_fill_fragment_h<256, 2, 16, 16, 16, InputT, ComputeT>(256, 256, 256, -1.0f, 2.0f, -3.0f);
    test_fill_fragment_h<256, 2, 16, 16, 16, InputT, ComputeT>(
        16384, 16384, 16384, -1.0f, 2.0f, -3.0f);

    // float32_t  256 x 4 threads, block 16 x 16
    test_fill_fragment_h<256, 4, 16, 16, 16, InputT, ComputeT>(256, 256, 256, -1.0f, 2.0f, -3.0f);
    test_fill_fragment_h<256, 4, 16, 16, 16, InputT, ComputeT>(
        16384, 16384, 16384, -1.0f, 2.0f, -3.0f);

    // float32_t  512 x 1 threads, block 16 x 16
    test_fill_fragment_h<512, 1, 16, 16, 16, InputT, ComputeT>(128, 128, 128, -1.0f, 2.0f, -3.0f);
    test_fill_fragment_h<512, 1, 16, 16, 16, InputT, ComputeT>(256, 256, 256, -1.0f, 2.0f, -3.0f);
    test_fill_fragment_h<512, 1, 16, 16, 16, InputT, ComputeT>(
        16384, 16384, 16384, -1.0f, 2.0f, -3.0f);

    // float32_t  512 x 2 threads, block 16 x 16
    test_fill_fragment_h<512, 2, 16, 16, 16, InputT, ComputeT>(256, 256, 256, -1.0f, 2.0f, -3.0f);
    test_fill_fragment_h<512, 2, 16, 16, 16, InputT, ComputeT>(
        16384, 16384, 16384, -1.0f, 2.0f, -3.0f);

    // float32_t  64 x 1 threads, block 32 x 32
    test_fill_fragment_h<64, 1, 32, 32, 32, InputT, ComputeT>(32, 32, 32, -1.0f, 2.0f, -3.0f);
    test_fill_fragment_h<64, 1, 32, 32, 32, InputT, ComputeT>(64, 64, 64, -1.0f, 2.0f, -3.0f);
    test_fill_fragment_h<64, 1, 32, 32, 32, InputT, ComputeT>(128, 128, 128, -1.0f, 2.0f, -3.0f);
    test_fill_fragment_h<64, 1, 32, 32, 32, InputT, ComputeT>(256, 256, 256, -1.0f, 2.0f, -3.0f);
    test_fill_fragment_h<64, 1, 32, 32, 32, InputT, ComputeT>(
        16384, 16384, 16384, -1.0f, 2.0f, -3.0f);

    // float32_t  64 x 2 threads, block 32 x 32
    test_fill_fragment_h<64, 2, 32, 32, 32, InputT, ComputeT>(64, 64, 64, -1.0f, 2.0f, -3.0f);
    test_fill_fragment_h<64, 2, 32, 32, 32, InputT, ComputeT>(128, 128, 128, -1.0f, 2.0f, -3.0f);
    test_fill_fragment_h<64, 2, 32, 32, 32, InputT, ComputeT>(256, 256, 256, -1.0f, 2.0f, -3.0f);
    test_fill_fragment_h<64, 2, 32, 32, 32, InputT, ComputeT>(
        16384, 16384, 16384, -1.0f, 2.0f, -3.0f);

    // float32_t  64 x 4 threads, block 32 x 32
    test_fill_fragment_h<64, 4, 32, 32, 32, InputT, ComputeT>(128, 128, 128, -1.0f, 2.0f, -3.0f);
    test_fill_fragment_h<64, 4, 32, 32, 32, InputT, ComputeT>(256, 256, 256, -1.0f, 2.0f, -3.0f);
    test_fill_fragment_h<64, 4, 32, 32, 32, InputT, ComputeT>(
        16384, 16384, 16384, -1.0f, 2.0f, -3.0f);

    // float32_t  64 x 8 threads, block 32 x 32
    test_fill_fragment_h<64, 8, 32, 32, 32, InputT, ComputeT>(256, 256, 256, -1.0f, 2.0f, -3.0f);
    test_fill_fragment_h<64, 8, 32, 32, 32, InputT, ComputeT>(
        16384, 16384, 16384, -1.0f, 2.0f, -3.0f);

    // float32_t  128 x 1 threads, block 32 x 32
    test_fill_fragment_h<128, 1, 32, 32, 32, InputT, ComputeT>(64, 64, 64, -1.0f, 2.0f, -3.0f);
    test_fill_fragment_h<128, 1, 32, 32, 32, InputT, ComputeT>(128, 128, 128, -1.0f, 2.0f, -3.0f);
    test_fill_fragment_h<128, 1, 32, 32, 32, InputT, ComputeT>(256, 256, 256, -1.0f, 2.0f, -3.0f);
    test_fill_fragment_h<128, 1, 32, 32, 32, InputT, ComputeT>(
        16384, 16384, 16384, -1.0f, 2.0f, -3.0f);

    // float32_t  128 x 2 threads, block 32 x 32
    test_fill_fragment_h<128, 2, 32, 32, 32, InputT, ComputeT>(128, 128, 128, -1.0f, 2.0f, -3.0f);
    test_fill_fragment_h<128, 2, 32, 32, 32, InputT, ComputeT>(256, 256, 256, -1.0f, 2.0f, -3.0f);
    test_fill_fragment_h<128, 2, 32, 32, 32, InputT, ComputeT>(
        16384, 16384, 16384, -1.0f, 2.0f, -3.0f);

    // float32_t  128 x 4 threads, block 32 x 32
    test_fill_fragment_h<128, 4, 32, 32, 32, InputT, ComputeT>(256, 256, 256, -1.0f, 2.0f, -3.0f);
    test_fill_fragment_h<128, 4, 32, 32, 32, InputT, ComputeT>(
        16384, 16384, 16384, -1.0f, 2.0f, -3.0f);

    // float32_t  256 x 1 threads, block 32 x 32
    test_fill_fragment_h<256, 1, 32, 32, 32, InputT, ComputeT>(128, 128, 128, -1.0f, 2.0f, -3.0f);
    test_fill_fragment_h<256, 1, 32, 32, 32, InputT, ComputeT>(256, 256, 256, -1.0f, 2.0f, -3.0f);
    test_fill_fragment_h<256, 1, 32, 32, 32, InputT, ComputeT>(
        16384, 16384, 16384, -1.0f, 2.0f, -3.0f);

    // float32_t  256 x 2 threads, block 32 x 32
    test_fill_fragment_h<256, 2, 32, 32, 32, InputT, ComputeT>(256, 256, 256, -1.0f, 2.0f, -3.0f);
    test_fill_fragment_h<256, 2, 32, 32, 32, InputT, ComputeT>(
        16384, 16384, 16384, -1.0f, 2.0f, -3.0f);

    // float32_t  512 x 1 threads, block 32 x 32
    test_fill_fragment_h<512, 1, 32, 32, 32, InputT, ComputeT>(256, 256, 256, -1.0f, 2.0f, -3.0f);
    test_fill_fragment_h<512, 1, 32, 32, 32, InputT, ComputeT>(
        16384, 16384, 16384, -1.0f, 2.0f, -3.0f);

    // float32_t  64 x 1 threads, block 64 x 64
    test_fill_fragment_h<64, 1, 64, 64, 64, InputT, ComputeT>(64, 64, 64, -1.0f, 2.0f, -3.0f);
    test_fill_fragment_h<64, 1, 64, 64, 64, InputT, ComputeT>(128, 128, 128, -1.0f, 2.0f, -3.0f);
    test_fill_fragment_h<64, 1, 64, 64, 64, InputT, ComputeT>(256, 256, 256, -1.0f, 2.0f, -3.0f);
    test_fill_fragment_h<64, 1, 64, 64, 64, InputT, ComputeT>(
        16384, 16384, 16384, -1.0f, 2.0f, -3.0f);

    // float32_t  64 x 2 threads, block 64 x 64
    test_fill_fragment_h<64, 2, 64, 64, 64, InputT, ComputeT>(128, 128, 128, -1.0f, 2.0f, -3.0f);
    test_fill_fragment_h<64, 2, 64, 64, 64, InputT, ComputeT>(256, 256, 256, -1.0f, 2.0f, -3.0f);
    test_fill_fragment_h<64, 2, 64, 64, 64, InputT, ComputeT>(
        16384, 16384, 16384, -1.0f, 2.0f, -3.0f);

    // float32_t  64 x 4 threads, block 64 x 64
    test_fill_fragment_h<64, 4, 64, 64, 64, InputT, ComputeT>(256, 256, 256, -1.0f, 2.0f, -3.0f);
    test_fill_fragment_h<64, 4, 64, 64, 64, InputT, ComputeT>(
        16384, 16384, 16384, -1.0f, 2.0f, -3.0f);

    // float32_t  128 x 1 threads, block 64 x 64
    test_fill_fragment_h<128, 1, 64, 64, 64, InputT, ComputeT>(128, 128, 128, -1.0f, 2.0f, -3.0f);
    test_fill_fragment_h<128, 1, 64, 64, 64, InputT, ComputeT>(256, 256, 256, -1.0f, 2.0f, -3.0f);
    test_fill_fragment_h<128, 1, 64, 64, 64, InputT, ComputeT>(
        16384, 16384, 16384, -1.0f, 2.0f, -3.0f);

    // float32_t  128 x 2 threads, block 64 x 64
    test_fill_fragment_h<128, 2, 64, 64, 64, InputT, ComputeT>(256, 256, 256, -1.0f, 2.0f, -3.0f);
    test_fill_fragment_h<128, 2, 64, 64, 64, InputT, ComputeT>(
        16384, 16384, 16384, -1.0f, 2.0f, -3.0f);

    // float32_t  256 x 1 threads, block 64 x 64
    test_fill_fragment_h<256, 1, 64, 64, 64, InputT, ComputeT>(256, 256, 256, -1.0f, 2.0f, -3.0f);
    test_fill_fragment_h<256, 1, 64, 64, 64, InputT, ComputeT>(
        16384, 16384, 16384, -1.0f, 2.0f, -3.0f);
}
>>>>>>> b2ec889e

TYPED_TEST(FillFragmentTest, FillFragment)
{
<<<<<<< HEAD
    TypeParam types;
    test_fill_fragment(types);
};
=======
    test_fill_fragment_h<float16_t, float16_t>();
    test_fill_fragment_h<float16_t, float32_t>();
    test_fill_fragment_h<float32_t, float32_t>();
    return 0;
}
>>>>>>> b2ec889e
<|MERGE_RESOLUTION|>--- conflicted
+++ resolved
@@ -195,19 +195,15 @@
     });
 }
 
-<<<<<<< HEAD
 template <typename... Ts>
 void test_fill_fragment(std::tuple<Ts...>)
-=======
-template <typename InputT, typename ComputeT>
-void test_fill_fragment_h()
->>>>>>> b2ec889e
 {
     // clang-format off
     std::vector<std::array<int, 2>> thread_block = {{64, 1}, {64, 2}, {64, 4}, {64, 8}, {64, 16},
                                                     {128,1}, {128,2}, {128,4}, {128,8},
                                                     {256,1}, {256,2}, {256,4},
                                                     {512,1}, {512,2}};
+
     // For fills, we must have the same geometry for all matrices
     std::vector<std::array<int, 3>> problem_sizes = {{16, 16, 16},
                                                      {32, 32, 32},
@@ -226,7 +222,6 @@
     }
 }
 
-<<<<<<< HEAD
 using Implementations = testing::Types<
     // BlockM, BlockN, BlockK, InputT, ComputeT
     std::tuple<I<16>, I<16>, I<16>, float32_t, float32_t>,
@@ -238,203 +233,9 @@
 >;
 
 TYPED_TEST_SUITE(FillFragmentTest, Implementations);
-=======
-    // float32_t  64 x 1 threads, block 16 x 16
-    test_fill_fragment_h<64, 1, 16, 16, 16, InputT, ComputeT>(16, 16, 16, -1.0f, 2.0f, -3.0f);
-    test_fill_fragment_h<64, 1, 16, 16, 16, InputT, ComputeT>(32, 32, 32, -1.0f, 2.0f, -3.0f);
-    test_fill_fragment_h<64, 1, 16, 16, 16, InputT, ComputeT>(64, 64, 64, -1.0f, 2.0f, -3.0f);
-    test_fill_fragment_h<64, 1, 16, 16, 16, InputT, ComputeT>(128, 128, 128, -1.0f, 2.0f, -3.0f);
-    test_fill_fragment_h<64, 1, 16, 16, 16, InputT, ComputeT>(256, 256, 256, -1.0f, 2.0f, -3.0f);
-    test_fill_fragment_h<64, 1, 16, 16, 16, InputT, ComputeT>(
-        16384, 16384, 16384, -1.0f, 2.0f, -3.0f);
-
-    // float32_t  64 x 2 threads, block 16 x 16
-    test_fill_fragment_h<64, 2, 16, 16, 16, InputT, ComputeT>(32, 32, 32, -1.0f, 2.0f, -3.0f);
-    test_fill_fragment_h<64, 2, 16, 16, 16, InputT, ComputeT>(64, 64, 64, -1.0f, 2.0f, -3.0f);
-    test_fill_fragment_h<64, 2, 16, 16, 16, InputT, ComputeT>(128, 128, 128, -1.0f, 2.0f, -3.0f);
-    test_fill_fragment_h<64, 2, 16, 16, 16, InputT, ComputeT>(256, 256, 256, -1.0f, 2.0f, -3.0f);
-    test_fill_fragment_h<64, 2, 16, 16, 16, InputT, ComputeT>(
-        16384, 16384, 16384, -1.0f, 2.0f, -3.0f);
-
-    // float32_t  64 x 4 threads, block 16 x 16
-    test_fill_fragment_h<64, 4, 16, 16, 16, InputT, ComputeT>(64, 64, 64, -1.0f, 2.0f, -3.0f);
-    test_fill_fragment_h<64, 4, 16, 16, 16, InputT, ComputeT>(128, 128, 128, -1.0f, 2.0f, -3.0f);
-    test_fill_fragment_h<64, 4, 16, 16, 16, InputT, ComputeT>(256, 256, 256, -1.0f, 2.0f, -3.0f);
-    test_fill_fragment_h<64, 4, 16, 16, 16, InputT, ComputeT>(
-        16384, 16384, 16384, -1.0f, 2.0f, -3.0f);
-
-    // float32_t  64 x 8 threads, block 16 x 16
-    test_fill_fragment_h<64, 8, 16, 16, 16, InputT, ComputeT>(128, 128, 128, -1.0f, 2.0f, -3.0f);
-    test_fill_fragment_h<64, 8, 16, 16, 16, InputT, ComputeT>(256, 256, 256, -1.0f, 2.0f, -3.0f);
-    test_fill_fragment_h<64, 8, 16, 16, 16, InputT, ComputeT>(
-        16384, 16384, 16384, -1.0f, 2.0f, -3.0f);
-
-    // float32_t  64 x 16 threads, block 16 x 16
-    test_fill_fragment_h<64, 16, 16, 16, 16, InputT, ComputeT>(256, 256, 256, -1.0f, 2.0f, -3.0f);
-    test_fill_fragment_h<64, 16, 16, 16, 16, InputT, ComputeT>(
-        16384, 16384, 16384, -1.0f, 2.0f, -3.0f);
-
-    // float32_t  128 x 1 threads, block 16 x 16
-    test_fill_fragment_h<128, 1, 16, 16, 16, InputT, ComputeT>(32, 32, 32, -1.0f, 2.0f, -3.0f);
-    test_fill_fragment_h<128, 1, 16, 16, 16, InputT, ComputeT>(64, 64, 64, -1.0f, 2.0f, -3.0f);
-    test_fill_fragment_h<128, 1, 16, 16, 16, InputT, ComputeT>(128, 128, 128, -1.0f, 2.0f, -3.0f);
-    test_fill_fragment_h<128, 1, 16, 16, 16, InputT, ComputeT>(256, 256, 256, -1.0f, 2.0f, -3.0f);
-    test_fill_fragment_h<128, 1, 16, 16, 16, InputT, ComputeT>(
-        16384, 16384, 16384, -1.0f, 2.0f, -3.0f);
-
-    // float32_t  128 x 2 threads, block 16 x 16
-    test_fill_fragment_h<128, 2, 16, 16, 16, InputT, ComputeT>(64, 64, 64, -1.0f, 2.0f, -3.0f);
-    test_fill_fragment_h<128, 2, 16, 16, 16, InputT, ComputeT>(128, 128, 128, -1.0f, 2.0f, -3.0f);
-    test_fill_fragment_h<128, 2, 16, 16, 16, InputT, ComputeT>(256, 256, 256, -1.0f, 2.0f, -3.0f);
-    test_fill_fragment_h<128, 2, 16, 16, 16, InputT, ComputeT>(
-        16384, 16384, 16384, -1.0f, 2.0f, -3.0f);
-
-    // float32_t  128 x 4 threads, block 16 x 16
-    test_fill_fragment_h<128, 4, 16, 16, 16, InputT, ComputeT>(128, 128, 128, -1.0f, 2.0f, -3.0f);
-    test_fill_fragment_h<128, 4, 16, 16, 16, InputT, ComputeT>(256, 256, 256, -1.0f, 2.0f, -3.0f);
-    test_fill_fragment_h<128, 4, 16, 16, 16, InputT, ComputeT>(
-        16384, 16384, 16384, -1.0f, 2.0f, -3.0f);
-
-    // float32_t  128 x 8 threads, block 16 x 16
-    test_fill_fragment_h<128, 8, 16, 16, 16, InputT, ComputeT>(256, 256, 256, -1.0f, 2.0f, -3.0f);
-    test_fill_fragment_h<128, 8, 16, 16, 16, InputT, ComputeT>(
-        16384, 16384, 16384, -1.0f, 2.0f, -3.0f);
-
-    // float32_t  256 x 1 threads, block 16 x 16
-    test_fill_fragment_h<256, 1, 16, 16, 16, InputT, ComputeT>(64, 64, 64, -1.0f, 2.0f, -3.0f);
-    test_fill_fragment_h<256, 1, 16, 16, 16, InputT, ComputeT>(128, 128, 128, -1.0f, 2.0f, -3.0f);
-    test_fill_fragment_h<256, 1, 16, 16, 16, InputT, ComputeT>(256, 256, 256, -1.0f, 2.0f, -3.0f);
-    test_fill_fragment_h<256, 1, 16, 16, 16, InputT, ComputeT>(
-        16384, 16384, 16384, -1.0f, 2.0f, -3.0f);
-
-    // float32_t  256 x 2 threads, block 16 x 16
-    test_fill_fragment_h<256, 2, 16, 16, 16, InputT, ComputeT>(128, 128, 128, -1.0f, 2.0f, -3.0f);
-    test_fill_fragment_h<256, 2, 16, 16, 16, InputT, ComputeT>(256, 256, 256, -1.0f, 2.0f, -3.0f);
-    test_fill_fragment_h<256, 2, 16, 16, 16, InputT, ComputeT>(
-        16384, 16384, 16384, -1.0f, 2.0f, -3.0f);
-
-    // float32_t  256 x 4 threads, block 16 x 16
-    test_fill_fragment_h<256, 4, 16, 16, 16, InputT, ComputeT>(256, 256, 256, -1.0f, 2.0f, -3.0f);
-    test_fill_fragment_h<256, 4, 16, 16, 16, InputT, ComputeT>(
-        16384, 16384, 16384, -1.0f, 2.0f, -3.0f);
-
-    // float32_t  512 x 1 threads, block 16 x 16
-    test_fill_fragment_h<512, 1, 16, 16, 16, InputT, ComputeT>(128, 128, 128, -1.0f, 2.0f, -3.0f);
-    test_fill_fragment_h<512, 1, 16, 16, 16, InputT, ComputeT>(256, 256, 256, -1.0f, 2.0f, -3.0f);
-    test_fill_fragment_h<512, 1, 16, 16, 16, InputT, ComputeT>(
-        16384, 16384, 16384, -1.0f, 2.0f, -3.0f);
-
-    // float32_t  512 x 2 threads, block 16 x 16
-    test_fill_fragment_h<512, 2, 16, 16, 16, InputT, ComputeT>(256, 256, 256, -1.0f, 2.0f, -3.0f);
-    test_fill_fragment_h<512, 2, 16, 16, 16, InputT, ComputeT>(
-        16384, 16384, 16384, -1.0f, 2.0f, -3.0f);
-
-    // float32_t  64 x 1 threads, block 32 x 32
-    test_fill_fragment_h<64, 1, 32, 32, 32, InputT, ComputeT>(32, 32, 32, -1.0f, 2.0f, -3.0f);
-    test_fill_fragment_h<64, 1, 32, 32, 32, InputT, ComputeT>(64, 64, 64, -1.0f, 2.0f, -3.0f);
-    test_fill_fragment_h<64, 1, 32, 32, 32, InputT, ComputeT>(128, 128, 128, -1.0f, 2.0f, -3.0f);
-    test_fill_fragment_h<64, 1, 32, 32, 32, InputT, ComputeT>(256, 256, 256, -1.0f, 2.0f, -3.0f);
-    test_fill_fragment_h<64, 1, 32, 32, 32, InputT, ComputeT>(
-        16384, 16384, 16384, -1.0f, 2.0f, -3.0f);
-
-    // float32_t  64 x 2 threads, block 32 x 32
-    test_fill_fragment_h<64, 2, 32, 32, 32, InputT, ComputeT>(64, 64, 64, -1.0f, 2.0f, -3.0f);
-    test_fill_fragment_h<64, 2, 32, 32, 32, InputT, ComputeT>(128, 128, 128, -1.0f, 2.0f, -3.0f);
-    test_fill_fragment_h<64, 2, 32, 32, 32, InputT, ComputeT>(256, 256, 256, -1.0f, 2.0f, -3.0f);
-    test_fill_fragment_h<64, 2, 32, 32, 32, InputT, ComputeT>(
-        16384, 16384, 16384, -1.0f, 2.0f, -3.0f);
-
-    // float32_t  64 x 4 threads, block 32 x 32
-    test_fill_fragment_h<64, 4, 32, 32, 32, InputT, ComputeT>(128, 128, 128, -1.0f, 2.0f, -3.0f);
-    test_fill_fragment_h<64, 4, 32, 32, 32, InputT, ComputeT>(256, 256, 256, -1.0f, 2.0f, -3.0f);
-    test_fill_fragment_h<64, 4, 32, 32, 32, InputT, ComputeT>(
-        16384, 16384, 16384, -1.0f, 2.0f, -3.0f);
-
-    // float32_t  64 x 8 threads, block 32 x 32
-    test_fill_fragment_h<64, 8, 32, 32, 32, InputT, ComputeT>(256, 256, 256, -1.0f, 2.0f, -3.0f);
-    test_fill_fragment_h<64, 8, 32, 32, 32, InputT, ComputeT>(
-        16384, 16384, 16384, -1.0f, 2.0f, -3.0f);
-
-    // float32_t  128 x 1 threads, block 32 x 32
-    test_fill_fragment_h<128, 1, 32, 32, 32, InputT, ComputeT>(64, 64, 64, -1.0f, 2.0f, -3.0f);
-    test_fill_fragment_h<128, 1, 32, 32, 32, InputT, ComputeT>(128, 128, 128, -1.0f, 2.0f, -3.0f);
-    test_fill_fragment_h<128, 1, 32, 32, 32, InputT, ComputeT>(256, 256, 256, -1.0f, 2.0f, -3.0f);
-    test_fill_fragment_h<128, 1, 32, 32, 32, InputT, ComputeT>(
-        16384, 16384, 16384, -1.0f, 2.0f, -3.0f);
-
-    // float32_t  128 x 2 threads, block 32 x 32
-    test_fill_fragment_h<128, 2, 32, 32, 32, InputT, ComputeT>(128, 128, 128, -1.0f, 2.0f, -3.0f);
-    test_fill_fragment_h<128, 2, 32, 32, 32, InputT, ComputeT>(256, 256, 256, -1.0f, 2.0f, -3.0f);
-    test_fill_fragment_h<128, 2, 32, 32, 32, InputT, ComputeT>(
-        16384, 16384, 16384, -1.0f, 2.0f, -3.0f);
-
-    // float32_t  128 x 4 threads, block 32 x 32
-    test_fill_fragment_h<128, 4, 32, 32, 32, InputT, ComputeT>(256, 256, 256, -1.0f, 2.0f, -3.0f);
-    test_fill_fragment_h<128, 4, 32, 32, 32, InputT, ComputeT>(
-        16384, 16384, 16384, -1.0f, 2.0f, -3.0f);
-
-    // float32_t  256 x 1 threads, block 32 x 32
-    test_fill_fragment_h<256, 1, 32, 32, 32, InputT, ComputeT>(128, 128, 128, -1.0f, 2.0f, -3.0f);
-    test_fill_fragment_h<256, 1, 32, 32, 32, InputT, ComputeT>(256, 256, 256, -1.0f, 2.0f, -3.0f);
-    test_fill_fragment_h<256, 1, 32, 32, 32, InputT, ComputeT>(
-        16384, 16384, 16384, -1.0f, 2.0f, -3.0f);
-
-    // float32_t  256 x 2 threads, block 32 x 32
-    test_fill_fragment_h<256, 2, 32, 32, 32, InputT, ComputeT>(256, 256, 256, -1.0f, 2.0f, -3.0f);
-    test_fill_fragment_h<256, 2, 32, 32, 32, InputT, ComputeT>(
-        16384, 16384, 16384, -1.0f, 2.0f, -3.0f);
-
-    // float32_t  512 x 1 threads, block 32 x 32
-    test_fill_fragment_h<512, 1, 32, 32, 32, InputT, ComputeT>(256, 256, 256, -1.0f, 2.0f, -3.0f);
-    test_fill_fragment_h<512, 1, 32, 32, 32, InputT, ComputeT>(
-        16384, 16384, 16384, -1.0f, 2.0f, -3.0f);
-
-    // float32_t  64 x 1 threads, block 64 x 64
-    test_fill_fragment_h<64, 1, 64, 64, 64, InputT, ComputeT>(64, 64, 64, -1.0f, 2.0f, -3.0f);
-    test_fill_fragment_h<64, 1, 64, 64, 64, InputT, ComputeT>(128, 128, 128, -1.0f, 2.0f, -3.0f);
-    test_fill_fragment_h<64, 1, 64, 64, 64, InputT, ComputeT>(256, 256, 256, -1.0f, 2.0f, -3.0f);
-    test_fill_fragment_h<64, 1, 64, 64, 64, InputT, ComputeT>(
-        16384, 16384, 16384, -1.0f, 2.0f, -3.0f);
-
-    // float32_t  64 x 2 threads, block 64 x 64
-    test_fill_fragment_h<64, 2, 64, 64, 64, InputT, ComputeT>(128, 128, 128, -1.0f, 2.0f, -3.0f);
-    test_fill_fragment_h<64, 2, 64, 64, 64, InputT, ComputeT>(256, 256, 256, -1.0f, 2.0f, -3.0f);
-    test_fill_fragment_h<64, 2, 64, 64, 64, InputT, ComputeT>(
-        16384, 16384, 16384, -1.0f, 2.0f, -3.0f);
-
-    // float32_t  64 x 4 threads, block 64 x 64
-    test_fill_fragment_h<64, 4, 64, 64, 64, InputT, ComputeT>(256, 256, 256, -1.0f, 2.0f, -3.0f);
-    test_fill_fragment_h<64, 4, 64, 64, 64, InputT, ComputeT>(
-        16384, 16384, 16384, -1.0f, 2.0f, -3.0f);
-
-    // float32_t  128 x 1 threads, block 64 x 64
-    test_fill_fragment_h<128, 1, 64, 64, 64, InputT, ComputeT>(128, 128, 128, -1.0f, 2.0f, -3.0f);
-    test_fill_fragment_h<128, 1, 64, 64, 64, InputT, ComputeT>(256, 256, 256, -1.0f, 2.0f, -3.0f);
-    test_fill_fragment_h<128, 1, 64, 64, 64, InputT, ComputeT>(
-        16384, 16384, 16384, -1.0f, 2.0f, -3.0f);
-
-    // float32_t  128 x 2 threads, block 64 x 64
-    test_fill_fragment_h<128, 2, 64, 64, 64, InputT, ComputeT>(256, 256, 256, -1.0f, 2.0f, -3.0f);
-    test_fill_fragment_h<128, 2, 64, 64, 64, InputT, ComputeT>(
-        16384, 16384, 16384, -1.0f, 2.0f, -3.0f);
-
-    // float32_t  256 x 1 threads, block 64 x 64
-    test_fill_fragment_h<256, 1, 64, 64, 64, InputT, ComputeT>(256, 256, 256, -1.0f, 2.0f, -3.0f);
-    test_fill_fragment_h<256, 1, 64, 64, 64, InputT, ComputeT>(
-        16384, 16384, 16384, -1.0f, 2.0f, -3.0f);
-}
->>>>>>> b2ec889e
 
 TYPED_TEST(FillFragmentTest, FillFragment)
 {
-<<<<<<< HEAD
     TypeParam types;
     test_fill_fragment(types);
-};
-=======
-    test_fill_fragment_h<float16_t, float16_t>();
-    test_fill_fragment_h<float16_t, float32_t>();
-    test_fill_fragment_h<float32_t, float32_t>();
-    return 0;
-}
->>>>>>> b2ec889e
+};
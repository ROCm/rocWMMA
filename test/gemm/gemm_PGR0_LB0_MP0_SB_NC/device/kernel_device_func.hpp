--- conflicted
+++ resolved
@@ -38,70 +38,6 @@
 
 namespace rocwmma
 {
-<<<<<<< HEAD
-    template <uint32_t BlockM,
-              uint32_t BlockN,
-              uint32_t BlockK,
-              typename InputT,
-              typename OutputT,
-              typename ComputeT,
-              uint32_t WaveSize,
-              uint32_t ArchId>
-    struct gemm_PGR0_LB0_MP0_SB_NC_guard
-    {
-        using TestTraits = GemmTestTraits<BlockM,
-                                          BlockN,
-                                          BlockK,
-                                          InputT,
-                                          OutputT,
-                                          ComputeT,
-                                          1u,
-                                          1u,
-                                          WaveSize,
-                                          ArchId>;
-
-    private:
-        enum struct Gfx9Predicates : bool
-        {
-            // Must skip int8 tests on gfx9 for now
-            CostABTest
-            = (((uint32_t)TestTraits::Cost::TileA + (uint32_t)TestTraits::Cost::TileB) <= 256u),
-            CostCTest = ((uint32_t)TestTraits::Cost::TileC <= 256u),
-            CostDTest = ((uint32_t)TestTraits::Cost::TileD <= 256u),
-
-            Enable = ((bool)TestTraits::IsGfx9 && (bool)TestTraits::IsWave64
-                      && CostABTest && CostCTest && CostDTest)
-        };
-
-        enum struct Gfx11Predicates : bool
-        {
-            IsFp16
-            = std::is_same<InputT, float16_t>::value || std::is_same<InputT, hfloat16_t>::value,
-            IsBf16    = std::is_same<InputT, hip_bfloat16>::value,
-            IsInt8    = std::is_same<InputT, int8_t>::value,
-            TypesTest = IsFp16 || IsBf16 || IsInt8,
-
-            // AB inputs are duplicated, single buffered
-            // C tiles are unpacked.
-            CostABTest
-            = ((2u * ((uint32_t)TestTraits::Cost::TileA + (uint32_t)TestTraits::Cost::TileB))
-               <= 256u),
-            CostCTest     = ((2u * (uint32_t)TestTraits::Cost::TileC) <= 256u),
-            CostDTest     = ((uint32_t)TestTraits::Cost::TileD <= 256u),
-            BlockSizeTest = ((BlockM == 16u) && (BlockN == 16u)),
-
-            Enable = ((bool)TestTraits::IsGfx11 && (bool)TestTraits::IsWave32 && TypesTest
-                      && CostABTest && CostCTest && CostDTest && BlockSizeTest)
-        };
-
-    public:
-        constexpr static bool enable()
-        {
-            return ((bool)Gfx9Predicates::Enable || (bool)Gfx11Predicates::Enable);
-        }
-    };
-=======
->>>>>>> 61bd4991
     ///
     /// This class of kernel is a naive kernel whereas
     /// each wave is responsible for calculating a macro tile area of

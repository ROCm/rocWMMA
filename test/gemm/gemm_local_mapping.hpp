--- conflicted
+++ resolved
@@ -414,11 +414,7 @@
                 formatLWFragA(typename GlobalMapping::GRFragA const& grFragA)
             {
                 return applyDataLayout<LayoutLds, 1>(
-<<<<<<< HEAD
-                    reinterpret_cast<ApplyRegisterFile_t<typename GlobalMapping::GRFragA>&>(
-=======
                     reinterpret_cast<ApplyRegisterFile_t<typename GlobalMapping::GRFragA> const&>(
->>>>>>> 2a4c13da
                         grFragA));
             }
 
@@ -427,11 +423,7 @@
                 formatLWFragB(typename GlobalMapping::GRFragB const& grFragB)
             {
                 return applyDataLayout<LayoutLds, 1>(
-<<<<<<< HEAD
-                    reinterpret_cast<ApplyRegisterFile_t<typename GlobalMapping::GRFragB>&>(
-=======
                     reinterpret_cast<ApplyRegisterFile_t<typename GlobalMapping::GRFragB> const&>(
->>>>>>> 2a4c13da
                         grFragB));
             }
         };

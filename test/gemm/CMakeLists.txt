--- conflicted
+++ resolved
@@ -72,13 +72,8 @@
 endfunction()
 
 # GEMM common test sources
-<<<<<<< HEAD
-set(GemmCommonSources ${ROCWMMA_COMMON_TEST_SOURCES}
-                      ${CMAKE_CURRENT_SOURCE_DIR}/GemmKernelBase.cpp)
-=======
 set(GemmCommonSources ${WMMA_COMMON_TEST_SOURCES}
                       ${CMAKE_CURRENT_SOURCE_DIR}/gemm_kernel_base.cpp)
->>>>>>> a4273c72
 
 set(BarrierTestSources ${GemmCommonSources}
                        ${CMAKE_CURRENT_SOURCE_DIR}/test/barrier_test.cpp)

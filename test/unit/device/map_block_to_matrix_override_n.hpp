/*******************************************************************************
 *
 * MIT License
 *
 * Copyright 2021-2022 Advanced Micro Devices, Inc.
 *
 * Permission is hereby granted, free of charge, to any person obtaining a copy
 * of this software and associated documentation files (the "Software"), to deal
 * in the Software without restriction, including without limitation the rights
 * to use, copy, modify, merge, publish, distribute, sublicense, and/or sell
 * copies of the Software, and to permit persons to whom the Software is
 * furnished to do so, subject to the following conditions:
 *
 * The above copyright notice and this permission notice shall be included in
 * all copies or substantial portions of the Software.
 *
 * THE SOFTWARE IS PROVIDED "AS IS", WITHOUT WARRANTY OF ANY KIND, EXPRESS OR
 * IMPLIED, INCLUDING BUT NOT LIMITED TO THE WARRANTIES OF MERCHANTABILITY,
 * FITNESS FOR A PARTICULAR PURPOSE AND NONINFRINGEMENT. IN NO EVENT SHALL THE
 * AUTHORS OR COPYRIGHT HOLDERS BE LIABLE FOR ANY CLAIM, DAMAGES OR OTHER
 * LIABILITY, WHETHER IN AN ACTION OF CONTRACT, TORT OR OTHERWISE, ARISING FROM,
 * OUT OF OR IN CONNECTION WITH THE SOFTWARE OR THE USE OR OTHER DEALINGS IN THE
 * SOFTWARE.
 *
 *******************************************************************************/

#ifndef ROCWMMA_DEVICE_MAP_BLOCK_TO_MATRIX_OVERRIDE_N_HPP
#define ROCWMMA_DEVICE_MAP_BLOCK_TO_MATRIX_OVERRIDE_N_HPP

#include <rocwmma/internal/mapping_util.hpp>
#include <rocwmma/rocwmma.hpp>

namespace rocwmma
{

    template <uint32_t BlockM, uint32_t BlockN, typename DataT, typename Layout>
    __global__ void MapBlockToMatrixOverrideN(uint32_t     m,
                                              uint32_t     n,
                                              DataT const* in,
                                              DataT*       out,
                                              uint32_t     ld,
                                              DataT        param1,
                                              DataT        param2)
    {
        using Mapping = MappingUtil<BlockM, BlockN, DataT, Layout>;
        auto aCoord   = Mapping::matrixCoord(
              Mapping::blockCoordN(static_cast<uint32_t>(static_cast<float32_t>(param1))));

        uint32_t incrementalOffset = std::is_same<Layout, row_major>::value ? n : 1;

<<<<<<< HEAD
        for(int i = 0; i < BlockM; i++)
        {
            out[Mapping::dataOffset(aCoord, ld) + (i * incrementalOffset)]
                = in[Mapping::dataOffset(aCoord, ld) + (i * incrementalOffset)];
=======
        if(threadIdx.x % AMDGCN_WAVE_SIZE == 0)
        {
            for(int i = 0; i < BlockM; i++)
            {
                out[Mapping::dataOffset(aCoord, ld) + (i * incrementalOffset)]
                    = in[Mapping::dataOffset(aCoord, ld) + (i * incrementalOffset)];
            }
>>>>>>> c313c9de
        }
    }
} // namespace rocwmma

#endif // ROCWMMA_DEVICE_MAP_BLOCK_TO_MATRIX_OVERRIDE_N_HPP<|MERGE_RESOLUTION|>--- conflicted
+++ resolved
@@ -48,12 +48,6 @@
 
         uint32_t incrementalOffset = std::is_same<Layout, row_major>::value ? n : 1;
 
-<<<<<<< HEAD
-        for(int i = 0; i < BlockM; i++)
-        {
-            out[Mapping::dataOffset(aCoord, ld) + (i * incrementalOffset)]
-                = in[Mapping::dataOffset(aCoord, ld) + (i * incrementalOffset)];
-=======
         if(threadIdx.x % AMDGCN_WAVE_SIZE == 0)
         {
             for(int i = 0; i < BlockM; i++)
@@ -61,7 +55,6 @@
                 out[Mapping::dataOffset(aCoord, ld) + (i * incrementalOffset)]
                     = in[Mapping::dataOffset(aCoord, ld) + (i * incrementalOffset)];
             }
->>>>>>> c313c9de
         }
     }
 } // namespace rocwmma

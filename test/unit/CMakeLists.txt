--- conflicted
+++ resolved
@@ -29,13 +29,8 @@
 set(ROCWMMA_TEST_UNIT_INCLUDE_DIR ${CMAKE_CURRENT_SOURCE_DIR})
 
 # Unit common test sources
-<<<<<<< HEAD
-set(UnitCommonSources ${ROCWMMA_COMMON_TEST_SOURCES}
-                       UnitKernelBase.cpp)
-=======
 set(UnitCommonSources ${WMMA_COMMON_TEST_SOURCES}
                        unit_kernel_base.cpp)
->>>>>>> a4273c72
 
 set(ContaminationTestSources ${UnitCommonSources}
                        ${CMAKE_CURRENT_SOURCE_DIR}/test/contamination_test/load_contamination_a_16.cpp

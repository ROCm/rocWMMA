/*******************************************************************************
 *
 * MIT License
 *
 * Copyright (C) 2021-2024 Advanced Micro Devices, Inc. All rights reserved.
 *
 * Permission is hereby granted, free of charge, to any person obtaining a copy
 * of this software and associated documentation files (the "Software"), to deal
 * in the Software without restriction, including without limitation the rights
 * to use, copy, modify, merge, publish, distribute, sublicense, and/or sell
 * copies of the Software, and to permit persons to whom the Software is
 * furnished to do so, subject to the following conditions:
 *
 * The above copyright notice and this permission notice shall be included in
 * all copies or substantial portions of the Software.
 *
 * THE SOFTWARE IS PROVIDED "AS IS", WITHOUT WARRANTY OF ANY KIND, EXPRESS OR
 * IMPLIED, INCLUDING BUT NOT LIMITED TO THE WARRANTIES OF MERCHANTABILITY,
 * FITNESS FOR A PARTICULAR PURPOSE AND NONINFRINGEMENT. IN NO EVENT SHALL THE
 * AUTHORS OR COPYRIGHT HOLDERS BE LIABLE FOR ANY CLAIM, DAMAGES OR OTHER
 * LIABILITY, WHETHER IN AN ACTION OF CONTRACT, TORT OR OTHERWISE, ARISING FROM,
 * OUT OF OR IN CONNECTION WITH THE SOFTWARE OR THE USE OR OTHER DEALINGS IN THE
 * SOFTWARE.
 *
 *******************************************************************************/
#include <iostream>
#include <vector>

#include <hip/hip_ext.h>
#include <hip/hip_fp16.h>
#include <hip/hip_runtime.h>

#include <rocwmma/rocwmma.hpp>
#include <rocwmma/rocwmma_coop.hpp>
#include <rocwmma/rocwmma_transforms.hpp>

#include "common.hpp"

/* Motivation
*
* For this particular GEMM kernel, high performance can be
* achieved through two general principles:
* 1) Data re-use
* 2) Latency hiding
*
* From the simple_gemm implementation, we know that the GEMM
* equation takes the form:
*
* D = alpha * AxB + beta * C, where
*
* A, B = input tiles of MxK and KxN, respectively
* C = input tile of MxN and
* D = final output tile, MxN
* alpha, beta are scalar factors
* (M, N and K are block dimensions)
*
* In the simple_gemm sample, each warp is responsible for computing
* one output D tile of the final result. In the current sample, each
* warp is now responsible for computing multiple D tiles, what we
* might call a Warp Tile. Because Warp Tile blocks share data locality
* in either the same row or column direction, warps can re-use input
* data from A and B as they step through the K dimension for each block.
*
* Moreover, Warp Tiles processed by warps in a thread block
* have common locality in the larger Macro Tile. In the Global D layout
* shown below, data re-use opportunities await in D tiles aligned in the
* same rows / columns. These will pass over the same input A/B values as
* they march through the K dimension.
*
* Block size:      (BlockM x BlockN)
* Warp tile size:  (BlocksX * BlockSize.x) x (BlocksY * BlockSize.y)
* Macro Tile size: (TBlock.x * WarpTileSize.x) x (TBlock.y * WarpTileSize.y)
*
* Wave data share input A: same row
* Wave data share input B: same col
*
* Global D layout & warp assignment for BlocksX = BlocksY = 2, 2x2 Warps
*
* W (X, Y) = wave row X, col Y
*                                     |--------- Macro Tile Y-------------|
*                                     |-- Wave Tile Y --|
*                                     |-BlockN-|
*
*                                      BlockN x BlocksY   BlockN x BlocksY
*                                     |<--------------->|<--------------->|
*      _ _   _ _      _ _          ___  ________ ________ ________ ________
*       |     |        |            ^  |        |        |        |        |
*       | Wave| BlockM |   BlockM   |  |        W        |        W        |
*       | Tile|       _|_     x     |  |__   (0, 0)    __|__   (0, 1)    __|
*       |  X  |            BlocksX  |  |                 |                 |
* Macro |     |                     |  |                 |                 |
*  Tile |    _|_                   _v_ |________|________|________|________|
*   X   |                           ^  |        |        |        |        |
*       |                  BlockM   |  |        W        |        W        |
*       |                     x     |  |__   (1, 0)    __|__   (1, 1)    __|
*       |                  BlocksX  |  |                 |                 |
*       |                           |  |                 |                 |
*      _|_                         _v_ |________|________|________|________|
*
*
* From the above diagram, we can see that input A/B data can be shared within warps,
* as well as between warps in the same threadblock. This means that warps in the same
* thread block can share the input loading responsibilities if they synchronize stepping
* through the K dimension for tiles at the same time.
*
* rocWMMA Cooperative API allows thread blocks to collaboratively move data from
* one location to another. In this case, we will move data from global memory space to
* local storage such that inter-warp data sharing is possible. Maximizing data re-use
* in this way reduces costly access to global memory and improves performance.
*
* To maximize efficiency, we can structure the kernel to maximize bandwidth usage and keep
* the compute resources as busy as possible at the same time. Using a pre-fetch technique,
* we can fetch A/B inputs for the next K-step while keeping the compute resources busy
* processing the current K-step. This helps to hide memory fetching latency.
*
* In general, the process would flow like the following:
*
*       Start
*         |
*   Pre-Fetch Global A/B for K0
*         |
*   Store LDS buffer0
*         |
*         v
*   Loop: i = 1:K-1
*   ^         |
*   |    Fetch Global A/B i+1; store LDS Buffer 1
*   |         |
*   |    Load LDS buffer0; Accum A x B
*   |         |
*   |    Swap buffer0, buffer1
*   |         |
*   |         |
*   end_loop <-
*         |
*   Load LDS buffer0; Accum A x B
*         |
*   Load Global C Tile
*         |
*   D = alpha * AccumAB + beta * C
*         |
*   Write D Tile
*         |
*         v
*        End
*
* Lds Mapping
* Buffer Width = LDS Width = BlockK
* Matrix geometry for inputs A and B have a common dimension (BlockK).
* We can fix one of the LDS dimensions to BlockK (in this case the width),
* and insert blocks of different heights (BlockM, BlockN) to use the space
* without the need of extra padding.
*
* Fragments of B must be transposed to fit this geometry,
* and both fragments from A and B must accomodate LDS data layout.
*
* Local Layout (LDS):
*
* Non - transposed A fragments [A0 ... AX-1] are placed first and occupy a total height
* of Macro Tile X, where X = number of A blocks and Ck is the kth column of the A block.
*
* Transposed B fragments [B0 (T) ... BY-1 (T)] follow A fragments and occupy a total height of
* Macro Tile Y, where Y = number of B blocks, and Rk is the kth row of the B block.
*
*
*                        _____________BlockK_____________
*                       |                                |
*                       v                                v
*                  (0,0) ----------------------------------->
*          -->       -->  ______________    ...        ______
*          |         |   |    |    |                  |      |
*          |         |   |    |    |                  |      |
*  Macro   |  BlockM |   | C0 | C1 | C2               | Ck-1 |   A0
*  Tile X  |         |   |    |    |                  |      |
*          |         --> |___ |___ |____    ...       |______|
*          |         .
*          |         .          ...  ...  ...  ...          AX-1
*          -->
*          -->       -->  ______________    ...        ______
*          |         |   |    |    |                  |      |
*          |         |   |    |    |                  |      |
*  Macro   |  BlockN |   | R0 | R1 | R2               | Rk-1 |   B0 (T)
*  Tile Y  |         |   |    |    |                  |      |
*          |         --> |___ |___ |____    ...       |______|
*          |         .
*          |         .          ...  ...  ...  ...        BY-1 (T)
*          -->                                           (MacroTileX + MacroTileY - 1, BlockK -1)
*
* Depending on the locality of the block being processed, warps load the corresponding
* A and B inputs from LDS buffer and use them for the accumulation of AxB calculations.
*/

using namespace rocwmma;

///
/// Parameter configuration
///

// Types
using InputT   = float32_t;
using OutputT  = float32_t;
using ComputeT = float32_t;

using DataLayoutA   = col_major;
using DataLayoutB   = row_major;
using DataLayoutC   = row_major;
using DataLayoutLds = col_major;

// Block sizes
constexpr uint32_t ROCWMMA_M = 32u;
constexpr uint32_t ROCWMMA_N = 32u;
constexpr uint32_t ROCWMMA_K = 16u;

// Warp size
constexpr uint32_t WARP_SIZE = Constants::AMDGCN_WAVE_SIZE;

// Warp tile: computed by each warp
constexpr uint32_t BLOCKS_X    = 2u;
constexpr uint32_t BLOCKS_Y    = 2u;
constexpr uint32_t WARP_TILE_X = BLOCKS_X * ROCWMMA_M;
constexpr uint32_t WARP_TILE_Y = BLOCKS_Y * ROCWMMA_N;

// Macro Tile: computed by each thread block (workgroup)
// Note: TBLOCK_X must be multiple of WARP_SIZE.
constexpr uint32_t TBLOCK_X     = 128u;
constexpr uint32_t TBLOCK_Y     = 2u;
constexpr uint32_t WARPS_X      = TBLOCK_X / WARP_SIZE;
constexpr uint32_t WARPS_Y      = TBLOCK_Y;
constexpr uint32_t MACRO_TILE_X = WARPS_X * WARP_TILE_X;
constexpr uint32_t MACRO_TILE_Y = WARPS_Y * WARP_TILE_Y;

///
/// Fragment types
///

// Mfma frags
using MfmaFragA   = fragment<matrix_a, ROCWMMA_M, ROCWMMA_N, ROCWMMA_K, InputT, DataLayoutA>;
using MfmaFragB   = fragment<matrix_b, ROCWMMA_M, ROCWMMA_N, ROCWMMA_K, InputT, DataLayoutB>;
using MfmaFragC   = fragment<accumulator, ROCWMMA_M, ROCWMMA_N, ROCWMMA_K, OutputT, DataLayoutC>;
using MfmaFragD   = MfmaFragC;
using MfmaFragAcc = fragment<accumulator, ROCWMMA_M, ROCWMMA_N, ROCWMMA_K, ComputeT>;

// Global read (macro tile)
using GRBuffA = fragment<matrix_a, MACRO_TILE_X, ROCWMMA_N, ROCWMMA_K, InputT, DataLayoutA>;
using GRBuffB = fragment<matrix_b, ROCWMMA_M, MACRO_TILE_Y, ROCWMMA_K, InputT, DataLayoutB>;

// Local write of global buffers (macro tile)
// - Must match Lds data layout.
// - Lds has transposed B frags.
using LWBuffA = ApplyDataLayout_t<GRBuffA, DataLayoutLds>;
using LWBuffB = ApplyDataLayout_t<ApplyTranspose_t<GRBuffB>, DataLayoutLds>;

// Local read (mfma frags)
// - Must match Lds data layout.
// - Lds has transposed B frags.
using LRFragA = ApplyDataLayout_t<MfmaFragA, DataLayoutLds>;
using LRFragB = ApplyDataLayout_t<ApplyTranspose_t<MfmaFragB>, DataLayoutLds>;

///
/// Wrapper functions: repeat mfma tile operations across entire warp tile.
///

// Cooperative global read / local write (Macro tile data movement)
// Loads / stores a global data fragment cooperatively across warps. Each participating warp is
// responsible for only a portion of the whole fragment.
//
// The cooperative operation is split into work items (SplitCount). Work items are consumed in
// a round robin fashion by warps in the range of [0, WaveCount). The wave index determines the
// order of the current wave in the collaboration pool.
//
// WaveCount, SplitCount and waveIndex parameters must match successive coop load / store calls
// to ensure the entire fragment remains coherent.

// Global A reads in cooperative mode (macro tile)
template <uint32_t WaveCountA>
ROCWMMA_DEVICE static inline void
    globalReadCoopA(GRBuffA& grBuffA, InputT const* gAddrA, uint32_t lda, uint32_t waveIndexA)
{
    load_matrix_coop_sync<WaveCountA>(grBuffA, gAddrA, lda, waveIndexA);
}

// Global B reads in cooperative mode (macro tile)
template <uint32_t WaveCountB>
ROCWMMA_DEVICE static inline void
    globalReadCoopB(GRBuffB& grBuffB, InputT const* gAddrB, uint32_t ldb, uint32_t waveIndexB)
{
    load_matrix_coop_sync<WaveCountB>(grBuffB, gAddrB, ldb, waveIndexB);
}

// Local A writes in cooperative mode (macro tile)
template <uint32_t WaveCountA>
ROCWMMA_DEVICE static inline void
    localWriteCoopA(InputT* ldsAddr, GRBuffA const& grBuffA, uint32_t ldsld, uint32_t waveIndexA)
{
    // No transpose, but apply the lds data layout
<<<<<<< HEAD
    store_matrix_coop_sync<WaveCountA, SplitCountA>(
        ldsAddr, applyDataLayout<DataLayoutLds, WaveCountA>(grBuffA), ldsWidth, waveIndexA);
=======
    store_matrix_coop_sync<WaveCountA>(
        ldsAddr, applyDataLayout<DataLayoutLds>(grBuffA), ldsld, waveIndexA);
>>>>>>> f5bde4f7
}

// Local B writes in cooperative mode (macro tile)
template <uint32_t WaveCountB>
ROCWMMA_DEVICE static inline void
    localWriteCoopB(InputT* ldsAddr, GRBuffB const& grBuffB, uint32_t ldsld, uint32_t waveIndexB)
{
    // Transpose B and then apply lds data layout
<<<<<<< HEAD
    store_matrix_coop_sync<WaveCountB, SplitCountB>(
        ldsAddr,
        applyDataLayout<DataLayoutLds, WaveCountB>(applyTranspose(grBuffB)),
        ldsWidth,
        waveIndexB);
=======
    store_matrix_coop_sync<WaveCountB>(
        ldsAddr, applyDataLayout<DataLayoutLds>(applyTranspose(grBuffB)), ldsld, waveIndexB);
>>>>>>> f5bde4f7
}

// Local A reads for warp tile gemm, non-cooperative
ROCWMMA_DEVICE static inline void
    localReadA(MfmaFragA (&fragsA)[BLOCKS_X], InputT const* ldsAddrA, uint32_t ldsld)
{
    using FragShape = GetIOShape_t<LRFragA>;
    using Mapper1d  = GetDataLayout_t<LRFragA>;

    // Each A block is stacked vertically in LDS
    auto blockStep = Mapper1d::fromMatrixCoord(make_coord2d(FragShape::BlockHeight, 0u), ldsld);

#pragma unroll
    for(int i = 0; i < BLOCKS_X; i++)
    {
        LRFragA tmp;
        load_matrix_sync(tmp, ldsAddrA, ldsld);
        fragsA[i] = applyDataLayout<DataLayoutA>(tmp);

        ldsAddrA += blockStep;
    }
}

// Local B reads for warp tile gemm, non-cooperative
ROCWMMA_DEVICE static inline void
    localReadB(MfmaFragB (&fragsB)[BLOCKS_Y], InputT const* ldsAddrB, uint32_t ldsld)
{
    using FragShape = GetIOShape_t<LRFragB>;
    using Mapper1d  = GetDataLayout_t<LRFragB>;

    // Each B block is stacked vertically in LDS
    auto blockStep = Mapper1d::fromMatrixCoord(make_coord2d(FragShape::BlockHeight, 0u), ldsld);

#pragma unroll
    for(int i = 0; i < BLOCKS_Y; i++)
    {
        LRFragB tmp;
        load_matrix_sync(tmp, ldsAddrB, ldsld);

        // Transform back to MFMA tile
        fragsB[i] = applyDataLayout<DataLayoutB>(applyTranspose(tmp));

        ldsAddrB += blockStep;
    }
}

// Global C reads for warp tile gemm, non-cooperative
ROCWMMA_DEVICE static inline void
    globalReadC(MfmaFragC (&fragC)[BLOCKS_X][BLOCKS_Y], OutputT const* gAddrC, uint32_t ldc)
{
    using FragShape = GetIOShape_t<MfmaFragC>;
    using Mapper1d  = GetDataLayout_t<MfmaFragC>;

    // Iterative offsets for each C block in the wave tile
    auto blockStepX = Mapper1d::fromMatrixCoord(make_coord2d(FragShape::BlockHeight, 0u), ldc);
    auto blockStepY = Mapper1d::fromMatrixCoord(make_coord2d(0u, FragShape::BlockWidth), ldc);

#pragma unroll
    for(int i = 0; i < BLOCKS_X; i++)
    {
        auto offsetY = 0u;
#pragma unroll
        for(int j = 0; j < BLOCKS_Y; j++)
        {
            load_matrix_sync(fragC[i][j], gAddrC + offsetY, ldc);
            offsetY += blockStepY;
        }
        gAddrC += blockStepX;
    }
}

// Global D reads for warp tile gemm, non-cooperative
ROCWMMA_DEVICE static inline void
    globalWriteD(OutputT* gAddrD, MfmaFragD const (&fragsD)[BLOCKS_X][BLOCKS_Y], uint32_t ldd)
{
    using FragShape = GetIOShape_t<MfmaFragD>;
    using Mapper1d  = GetDataLayout_t<MfmaFragD>;

    // Iterative offsets for each D block in the warp tile
    auto blockStepX = Mapper1d::fromMatrixCoord(make_coord2d(FragShape::BlockHeight, 0u), ldd);
    auto blockStepY = Mapper1d::fromMatrixCoord(make_coord2d(0u, FragShape::BlockWidth), ldd);

#pragma unroll
    for(int i = 0; i < BLOCKS_X; i++)
    {
        auto offsetY = 0u;
#pragma unroll
        for(int j = 0; j < BLOCKS_Y; j++)
        {
            store_matrix_sync(gAddrD + offsetY, fragsD[i][j], ldd);
            offsetY += blockStepY;
        }
        gAddrD += blockStepX;
    }
}

// Broadcast value to fragments in warp tile
template <typename FragT>
ROCWMMA_DEVICE static inline void fill(FragT (&frags)[BLOCKS_X][BLOCKS_Y],
                                       GetDataType_t<FragT> value)
{
#pragma unroll
    for(int i = 0; i < BLOCKS_X; i++)
    {
#pragma unroll
        for(int j = 0; j < BLOCKS_Y; j++)
        {
            fill_fragment(frags[i][j], value);
        }
    }
}

// Performs warp tile mfma
ROCWMMA_DEVICE static inline void mfma(MfmaFragAcc (&fragsAccOut)[BLOCKS_X][BLOCKS_Y],
                                       MfmaFragA const (&fragsA)[BLOCKS_X],
                                       MfmaFragB const (&fragsB)[BLOCKS_Y],
                                       MfmaFragAcc const (&fragsAccIn)[BLOCKS_X][BLOCKS_Y])
{
#pragma unroll
    for(int i = 0; i < BLOCKS_X; i++)
    {
#pragma unroll
        for(int j = 0; j < BLOCKS_Y; j++)
        {
            mma_sync(fragsAccOut[i][j], fragsA[i], fragsB[j], fragsAccIn[i][j]);
        }
    }
}

// Uniform multiply - add (FMA)
// Performs D = alpha * acc + beta * C, where alpha, beta are uniform scalars
ROCWMMA_DEVICE static inline void uniformFma(MfmaFragD (&fragsD)[BLOCKS_X][BLOCKS_Y],
                                             ComputeT alpha,
                                             MfmaFragAcc const (&fragsAcc)[BLOCKS_X][BLOCKS_Y],
                                             ComputeT beta,
                                             MfmaFragC const (&fragsC)[BLOCKS_X][BLOCKS_Y])
{
#pragma unroll
    for(int i = 0; i < BLOCKS_X; i++)
    {
#pragma unroll
        for(int j = 0; j < BLOCKS_Y; j++)
        {
            for(int k = 0; k < fragsD[i][j].num_elements; k++)
            {
                // Perform computation in ComputeT and cast back to OutputT
                fragsD[i][j].x[k] = static_cast<OutputT>(
                    alpha * fragsAcc[i][j].x[k] + beta * static_cast<ComputeT>(fragsC[i][j].x[k]));
            }
        }
    }
}

ROCWMMA_KERNEL void __launch_bounds__(256) gemm_rocwmma_d(uint32_t       m,
                                                          uint32_t       n,
                                                          uint32_t       k,
                                                          InputT const*  a,
                                                          InputT const*  b,
                                                          OutputT const* c,
                                                          OutputT*       d,
                                                          uint32_t       lda,
                                                          uint32_t       ldb,
                                                          uint32_t       ldc,
                                                          uint32_t       ldd,
                                                          ComputeT       alpha,
                                                          ComputeT       beta)
{
    ///
    /// 2D matrix coordinate setup
    ///

    // Tile Sizes
    constexpr auto warpTileSize  = make_coord2d(WARP_TILE_X, WARP_TILE_Y);
    constexpr auto macroTileSize = make_coord2d(MACRO_TILE_X, MACRO_TILE_Y);

    // Local warp coordinate relative to current threadblock (wg).
    constexpr auto warpDims        = make_coord2d(WARPS_X, WARPS_Y);
    auto           localWarpCoord  = make_coord2d(threadIdx.x / WARP_SIZE, threadIdx.y);
    auto           localWarpOffset = localWarpCoord * warpTileSize;

    // Global matrix coordinates for C/D
    auto macroTileCoord = make_coord2d(blockIdx.x, blockIdx.y) * macroTileSize;
    auto warpTileCoord  = macroTileCoord + localWarpOffset;

    // Bounds check
    auto warpTileBound = warpTileCoord + warpTileSize;
    if(get<0>(warpTileBound) > m || get<1>(warpTileBound) > n)
    {
        return;
    }

    ///
    /// 1D global read coordinate setup
    ///
    using GRBuffAMap1d = GetDataLayout_t<GRBuffA>;
    using GRBuffBMap1d = GetDataLayout_t<GRBuffB>;

    // Initial globa read address offsets
    auto globalReadOffsetA
        = GRBuffAMap1d::fromMatrixCoord(make_coord2d(get<0>(macroTileCoord), 0u), lda);
    auto globalReadOffsetB
        = GRBuffBMap1d::fromMatrixCoord(make_coord2d(0u, get<1>(macroTileCoord)), ldb);

    // Incremental global read address offsets
    auto kStepOffsetA = GRBuffAMap1d::fromMatrixCoord(make_coord2d(0u, ROCWMMA_K), lda);
    auto kStepOffsetB = GRBuffBMap1d::fromMatrixCoord(make_coord2d(ROCWMMA_K, 0u), ldb);

    ///
    /// Cooperative config for global read A / B
    ///

    // WorkItems will be split up by minimum IOCount to perform either global read or local write.
    // These are inputs to cooperative functions.
    constexpr auto warpCount = get<0>(warpDims) * get<1>(warpDims);

    // Scheduling warp order is analogous to row major priority.
    // E.g. Wg = (128, 2) = 2x2 warps
    // (0, 0)   (0, 1)   Share Schedule: w0 = (0, 0), w1 = (0, 1),
    // (1, 0)   (1, 1)                   w2 = (1, 0), w3 = (1, 1), count = 4
    const auto warpIndex = get<0>(localWarpCoord) * get<1>(warpDims) + get<1>(localWarpCoord);

    ///
    /// Perform initial global pre-fetch
    ///

    GRBuffA grBuffA;
    GRBuffB grBuffB;

    globalReadCoopA<warpCount>(grBuffA, a + globalReadOffsetA, lda, warpIndex);
    globalReadCoopB<warpCount>(grBuffB, b + globalReadOffsetB, ldb, warpIndex);

    globalReadOffsetA += kStepOffsetA;
    globalReadOffsetB += kStepOffsetB;

    ///
    /// Setup LDS addressing
    /// This kernel will use 2 separate LDS blocks for pipelining
    /// the input prefetching during the accumulation loop
    ///

    HIP_DYNAMIC_SHARED(void*, localMemPtr);
    using LWBuffAShape = GetIOShape_t<LWBuffA>;
    using LWBuffBShape = GetIOShape_t<LWBuffB>;
    using LWBuffAMap1d = GetDataLayout_t<LWBuffA>;
    using LWBuffBMap1d = GetDataLayout_t<LWBuffB>;

    constexpr uint32_t ldsWidth  = ROCWMMA_K;
    constexpr uint32_t ldsHeight = LWBuffAShape::BlockHeight + LWBuffBShape::BlockHeight;
    constexpr uint32_t sizeLds   = ldsHeight * ldsWidth;
    constexpr uint32_t ldsld     = std::is_same_v<DataLayoutLds, row_major> ? ldsWidth : ldsHeight;

    auto* ldsPtrLo = reinterpret_cast<InputT*>(localMemPtr);
    auto* ldsPtrHi = ldsPtrLo + sizeLds;

    // Local write offsets to start of A / B data
    auto ldsWriteOffsetA = 0u;
    auto ldsWriteOffsetB
        = LWBuffAMap1d::fromMatrixCoord(make_coord2d(LWBuffAShape::BlockHeight, 0u), ldsld);

    // Local read offsets for mfma frags
    auto ldsReadOffsetA
        = ldsWriteOffsetA
          + LWBuffAMap1d::fromMatrixCoord(make_coord2d(get<0>(localWarpOffset), 0u), ldsld);
    auto ldsReadOffsetB
        = ldsWriteOffsetB
          + LWBuffBMap1d::fromMatrixCoord(make_coord2d(get<1>(localWarpOffset), 0u), ldsld);

    ///
    /// Write prefetch to local
    ///
    localWriteCoopA<warpCount>(ldsPtrLo + ldsWriteOffsetA, grBuffA, ldsld, warpIndex);
    localWriteCoopB<warpCount>(ldsPtrLo + ldsWriteOffsetB, grBuffB, ldsld, warpIndex);

    ///
    /// Initialize accumulation frags
    ///
    MfmaFragAcc fragsAcc[BLOCKS_X][BLOCKS_Y];
    fill(fragsAcc, 0.0f);

    ///
    /// Synchronize warps and memory
    ///
    synchronize_workgroup();

    ///
    /// Accumulate A * B for all mfma frags in warp tile
    ///
    for(auto currentK = ROCWMMA_K; currentK < k; currentK += ROCWMMA_K)
    {
        MfmaFragA fragsA[BLOCKS_X];
        MfmaFragB fragsB[BLOCKS_Y];

        // Local read mfma frags from first LDS buffer
        localReadA(fragsA, ldsPtrLo + ldsReadOffsetA, ldsld);
        localReadB(fragsB, ldsPtrLo + ldsReadOffsetB, ldsld);

        // Prefetch next round of global frags
        globalReadCoopA<warpCount>(grBuffA, a + globalReadOffsetA, lda, warpIndex);
        globalReadCoopB<warpCount>(grBuffB, b + globalReadOffsetB, ldb, warpIndex);

        // Advance offsets to next k step
        globalReadOffsetA += kStepOffsetA;
        globalReadOffsetB += kStepOffsetB;

        // accum(A * B)
        mfma(fragsAcc, fragsA, fragsB, fragsAcc);

        // Write prefetch to second LDS buffer
        localWriteCoopA<warpCount>(ldsPtrHi + ldsWriteOffsetA, grBuffA, ldsld, warpIndex);
        localWriteCoopB<warpCount>(ldsPtrHi + ldsWriteOffsetB, grBuffB, ldsld, warpIndex);

        // Make sure that all waves have finished reading / writing to lds for currentK.
        synchronize_workgroup();

        // Swap Lds buffers
        auto* tmp = ldsPtrLo;
        ldsPtrLo  = ldsPtrHi;
        ldsPtrHi  = tmp;
    }

    ///
    /// Start loading C
    ///
    using MfmaFragCMap1d = GetDataLayout_t<MfmaFragC>;
    using MfmaFragDMap1d = GetDataLayout_t<MfmaFragD>;

    MfmaFragC fragsC[BLOCKS_X][BLOCKS_Y];
    globalReadC(fragsC, c + MfmaFragCMap1d::fromMatrixCoord(warpTileCoord, ldc), ldc);

    ///
    /// Clean up tail A * B
    ///
    MfmaFragA fragsA[BLOCKS_X];
    MfmaFragB fragsB[BLOCKS_Y];

    // Local read mfma frags
    localReadA(fragsA, ldsPtrLo + ldsReadOffsetA, ldsld);
    localReadB(fragsB, ldsPtrLo + ldsReadOffsetB, ldsld);
    mfma(fragsAcc, fragsA, fragsB, fragsAcc);

    ///
    /// D = alpha * accum + beta * C
    ///
    MfmaFragD fragsD[BLOCKS_X][BLOCKS_Y];
    uniformFma(fragsD, alpha, fragsAcc, beta, fragsC);
    globalWriteD(d + MfmaFragDMap1d::fromMatrixCoord(warpTileCoord, ldd), fragsD, ldd);
}

ROCWMMA_HOST void gemm_test(uint32_t m, uint32_t n, uint32_t k, ComputeT alpha, ComputeT beta)
{
    // Runtime warp calculation (host code needs to query warpsize dynamically)
    auto warpSize = getWarpSize();
    auto macroTileSize
        = rocwmma::make_coord2d(TBLOCK_X / warpSize * WARP_TILE_X, TBLOCK_Y * WARP_TILE_Y);

    // Device check for supported block and wave sizes
    if(isGfx11())
    {
        std::cout << "Unsupported architecture!\n";
        return;
    }

    if(isGfx9() && (ROCWMMA_M != ROCWMMA_N) || (ROCWMMA_M != 16 && ROCWMMA_M != 32))
    {
        std::cout << "Unsupported block size!\n";
        return;
    }

    if(isGfx9() && WARP_SIZE != Constants::AMDGCN_WAVE_SIZE_64)
    {
        std::cout << "Unsupported wave size!\n";
        return;
    }

    // Bounds check
    if((m < get<0>(macroTileSize) || n < get<1>(macroTileSize) || k < ROCWMMA_K)
       || (m % ROCWMMA_M || n % ROCWMMA_N || k % ROCWMMA_K))
    {
        std::cout << "Unsupported matrix size!\n";
        return;
    }

    // Layouts leading dims
    int lda = std::is_same_v<DataLayoutA, row_major> ? k : m;
    int ldb = std::is_same_v<DataLayoutB, row_major> ? n : k;
    int ldc = std::is_same_v<DataLayoutC, row_major> ? n : m;
    int ldd = ldc;

    std::cout << "Initializing host data..." << std::endl;

    // Initialize input matrices
    std::vector<InputT>  matrixA(m * k);
    std::vector<InputT>  matrixB(k * n);
    std::vector<OutputT> matrixC(m * n);
    // Fill outputs with NaN to catch contamination
    std::vector<OutputT> matrixD(m * n, std::numeric_limits<OutputT>::signaling_NaN());

    fillRand(matrixA.data(), m, k);
    fillRand(matrixB.data(), k, n);
    fillRand(matrixC.data(), m, n);

    std::cout << "Initializing device data..." << std::endl;

    // Allocate and copy device memory
    InputT*  d_a;
    InputT*  d_b;
    OutputT* d_c;
    OutputT* d_d;

    const size_t bytesA = matrixA.size() * sizeof(InputT);
    const size_t bytesB = matrixB.size() * sizeof(InputT);
    const size_t bytesC = matrixC.size() * sizeof(OutputT);
    const size_t bytesD = matrixD.size() * sizeof(OutputT);

    CHECK_HIP_ERROR(hipMalloc(&d_a, bytesA));
    CHECK_HIP_ERROR(hipMalloc(&d_b, bytesB));
    CHECK_HIP_ERROR(hipMalloc(&d_c, bytesC));
    CHECK_HIP_ERROR(hipMalloc(&d_d, bytesD));

    CHECK_HIP_ERROR(hipMemcpy(d_a, matrixA.data(), bytesA, hipMemcpyHostToDevice));
    CHECK_HIP_ERROR(hipMemcpy(d_b, matrixB.data(), bytesB, hipMemcpyHostToDevice));
    CHECK_HIP_ERROR(hipMemcpy(d_c, matrixC.data(), bytesC, hipMemcpyHostToDevice));
    CHECK_HIP_ERROR(hipMemcpy(d_d, matrixD.data(), bytesD, hipMemcpyHostToDevice));

    auto blockDim = dim3(TBLOCK_X, TBLOCK_Y);
    auto gridDim  = dim3(rocwmma::ceilDiv(m, get<0>(macroTileSize)),
                        rocwmma::ceilDiv(n, get<1>(macroTileSize)));

    std::cout << "Launching GEMM kernel..." << std::endl;
    std::cout << "gridDim (" << gridDim.x << " " << gridDim.y << ")"
              << " blockdim (" << blockDim.x << " " << blockDim.y << ")" << std::endl;

    // Uses 2 lds blocks for prefetch loop (A and B)
    int ldsusage
        = 2u * sizeof(InputT) * (get<0>(macroTileSize) + get<1>(macroTileSize)) * ROCWMMA_K;

    auto rocwmmaKernel = [&]() {
        hipExtLaunchKernelGGL(gemm_rocwmma_d,
                              gridDim,
                              blockDim,
                              ldsusage,
                              0,
                              nullptr,
                              nullptr,
                              0,
                              m,
                              n,
                              k,
                              d_a,
                              d_b,
                              d_c,
                              d_d,
                              lda,
                              ldb,
                              ldc,
                              ldd,
                              alpha,
                              beta);
    };

    constexpr uint32_t warmups    = 2u;
    constexpr uint32_t recordRuns = 5u;

    // Warm-up runs, not recorded
    for(uint32_t i = 0; i < warmups; ++i)
    {
        rocwmmaKernel();
    }

    // Actual recorded runs
    hipEvent_t startEvent, stopEvent;
    CHECK_HIP_ERROR(hipEventCreate(&startEvent));
    CHECK_HIP_ERROR(hipEventCreate(&stopEvent));

    CHECK_HIP_ERROR(hipEventRecord(startEvent));
    for(uint32_t i = 0; i < recordRuns; ++i)
    {
        rocwmmaKernel();
    }
    CHECK_HIP_ERROR(hipEventRecord(stopEvent));
    CHECK_HIP_ERROR(hipEventSynchronize(stopEvent));

    auto elapsedTimeMs = 0.0f;
    CHECK_HIP_ERROR(hipEventElapsedTime(&elapsedTimeMs, startEvent, stopEvent));

    auto gFlops = calculateGFlops(m, n, k);
    auto tFlopsPerSec
        = calculateTFlopsPerSec(m, n, k, static_cast<double>(elapsedTimeMs), recordRuns);

    CHECK_HIP_ERROR(hipEventDestroy(startEvent));
    CHECK_HIP_ERROR(hipEventDestroy(stopEvent));

    // Echo performance
    std::cout << "TBlockX, TBlockY, "
              << "BlocksX, BlocksY, "
              << "BlkM, BlkN, BlkK, "
              << "MatM, MatN, MatK, "
              << "alpha, lda, ldb, "
              << "beta, ldc, ldd, "
              << "elapsedMs, Problem Size(GFlops), TFlops/s" << std::endl;

    std::cout << TBLOCK_X << ", " << TBLOCK_Y << ", " << BLOCKS_X << ", " << BLOCKS_Y << ", "
              << ROCWMMA_M << ", " << ROCWMMA_N << ", " << ROCWMMA_K << ", " << m << ", " << n
              << ", " << k << ", " << alpha << ", " << lda << ", " << ldb << ", " << beta << ", "
              << ldc << ", " << ldd << ", " << elapsedTimeMs << ", " << gFlops << ", "
              << tFlopsPerSec << std::endl;

#if !NDEBUG

    std::cout << "Validating result with reference..." << std::endl;

    if((uint64_t)m * (uint64_t)n * (uint64_t)k > (2048ull * 2048ull * 2048ull))
    {
        std::cout << "Please wait. Large sizes can take a while!" << std::endl;
    }

    // Bring kernel result back to host
    CHECK_HIP_ERROR(hipMemcpy(matrixD.data(), d_d, bytesD, hipMemcpyDeviceToHost));

    // Setup and run reference computation
    std::vector<OutputT> matrixD_ref(m * n, std::numeric_limits<OutputT>::signaling_NaN());
    gemm_cpu_h<InputT, OutputT, ComputeT, DataLayoutA, DataLayoutB, DataLayoutC>(m,
                                                                                 n,
                                                                                 k,
                                                                                 matrixA.data(),
                                                                                 matrixB.data(),
                                                                                 matrixC.data(),
                                                                                 matrixD_ref.data(),
                                                                                 lda,
                                                                                 ldb,
                                                                                 ldc,
                                                                                 ldd,
                                                                                 alpha,
                                                                                 beta);

    auto res = compareEqual(matrixD.data(), matrixD_ref.data(), m * n);

    if(std::get<0>(res) == false)
    {
        std::cout << "FAILED\n";
    }
    else
    {
        std::cout << "PASSED\n";
    }

    std::cout << "Max relative error: " << std::get<1>(res) << std::endl;

#endif // !NDEBUG

    // Release device memory
    CHECK_HIP_ERROR(hipFree(d_a));
    CHECK_HIP_ERROR(hipFree(d_b));
    CHECK_HIP_ERROR(hipFree(d_c));
    CHECK_HIP_ERROR(hipFree(d_d));

    std::cout << "Finished!" << std::endl;
}

int main()
{
    if(!isF32Supported())
    {
        std::cout << "f32 sgemm not supported on this device" << std::endl;
    }
    else
    {
        gemm_test(7168, 7168, 7168, 2, 2);
    }
    return 0;
}<|MERGE_RESOLUTION|>--- conflicted
+++ resolved
@@ -293,13 +293,8 @@
     localWriteCoopA(InputT* ldsAddr, GRBuffA const& grBuffA, uint32_t ldsld, uint32_t waveIndexA)
 {
     // No transpose, but apply the lds data layout
-<<<<<<< HEAD
-    store_matrix_coop_sync<WaveCountA, SplitCountA>(
-        ldsAddr, applyDataLayout<DataLayoutLds, WaveCountA>(grBuffA), ldsWidth, waveIndexA);
-=======
     store_matrix_coop_sync<WaveCountA>(
-        ldsAddr, applyDataLayout<DataLayoutLds>(grBuffA), ldsld, waveIndexA);
->>>>>>> f5bde4f7
+        ldsAddr, applyDataLayout<DataLayoutLds, WaveCountA>(grBuffA), ldsld, waveIndexA);
 }
 
 // Local B writes in cooperative mode (macro tile)
@@ -308,16 +303,8 @@
     localWriteCoopB(InputT* ldsAddr, GRBuffB const& grBuffB, uint32_t ldsld, uint32_t waveIndexB)
 {
     // Transpose B and then apply lds data layout
-<<<<<<< HEAD
-    store_matrix_coop_sync<WaveCountB, SplitCountB>(
-        ldsAddr,
-        applyDataLayout<DataLayoutLds, WaveCountB>(applyTranspose(grBuffB)),
-        ldsWidth,
-        waveIndexB);
-=======
     store_matrix_coop_sync<WaveCountB>(
-        ldsAddr, applyDataLayout<DataLayoutLds>(applyTranspose(grBuffB)), ldsld, waveIndexB);
->>>>>>> f5bde4f7
+        ldsAddr, applyDataLayout<DataLayoutLds, WaveCountB>(applyTranspose(grBuffB)), ldsld, waveIndexB);
 }
 
 // Local A reads for warp tile gemm, non-cooperative

--- conflicted
+++ resolved
@@ -2,11 +2,7 @@
  *
  * MIT License
  *
-<<<<<<< HEAD
- * Copyright (c) 2021-2023 Advanced Micro Devices, Inc.
-=======
  * Copyright (C) 2021-2024 Advanced Micro Devices, Inc. All rights reserved.
->>>>>>> a9bcf607
  *
  * Permission is hereby granted, free of charge, to any person obtaining a copy
  * of this software and associated documentation files (the "Software"), to deal

/*******************************************************************************
 *
 * MIT License
 *
 * Copyright 2021-2022 Advanced Micro Devices, Inc.
 *
 * Permission is hereby granted, free of charge, to any person obtaining a copy
 * of this software and associated documentation files (the "Software"), to deal
 * in the Software without restriction, including without limitation the rights
 * to use, copy, modify, merge, publish, distribute, sublicense, and/or sell
 * copies of the Software, and to permit persons to whom the Software is
 * furnished to do so, subject to the following conditions:
 *
 * The above copyright notice and this permission notice shall be included in
 * all copies or substantial portions of the Software.
 *
 * THE SOFTWARE IS PROVIDED "AS IS", WITHOUT WARRANTY OF ANY KIND, EXPRESS OR
 * IMPLIED, INCLUDING BUT NOT LIMITED TO THE WARRANTIES OF MERCHANTABILITY,
 * FITNESS FOR A PARTICULAR PURPOSE AND NONINFRINGEMENT. IN NO EVENT SHALL THE
 * AUTHORS OR COPYRIGHT HOLDERS BE LIABLE FOR ANY CLAIM, DAMAGES OR OTHER
 * LIABILITY, WHETHER IN AN ACTION OF CONTRACT, TORT OR OTHERWISE, ARISING FROM,
 * OUT OF OR IN CONNECTION WITH THE SOFTWARE OR THE USE OR OTHER DEALINGS IN THE
 * SOFTWARE.
 *
 *******************************************************************************/
#ifndef ROCWMMA_IMPL_HPP
#define ROCWMMA_IMPL_HPP

#include <type_traits>
#include <utility>

#include "rocwmma.hpp"

#include "internal/accessors.hpp"
#include "internal/barrier.hpp"
#include "internal/broadcast.hpp"
#include "internal/constants.hpp"
#include "internal/convert.hpp"
#include "internal/io_config.hpp"
#include "internal/io_shape.hpp"
#include "internal/io_traits.hpp"
#include "internal/layout.hpp"
#include "internal/mapping_util.hpp"
#include "internal/mfma.hpp"
#include "internal/opaque_load.hpp"
#include "internal/opaque_store.hpp"
#include "internal/pack.hpp"
#include "internal/types.hpp"
#include "internal/unpack.hpp"

namespace rocwmma
{
    namespace detail
    {
        // Ensure that MFMA fragments for A and B have orthogonal layouts
        template <typename FragA, typename FragB>
        struct MfmaCheck : public MatrixLayout::detail::OrthogonalCheck<
                               typename GetIOShape_t<FragA>::MatrixLayout,
                               typename GetIOShape_t<FragB>::MatrixLayout>
        {
        };
    }

    // fragment implementations
    template <typename MatrixT,
              uint32_t BlockM,
              uint32_t BlockN,
              uint32_t BlockK,
              typename DataT,
              typename LayoutT>
    __device__
        fragment<MatrixT, BlockM, BlockN, BlockK, DataT, LayoutT>::fragment(const fragment& other)
        : mStorage(other.mStorage)
    {
    }

    template <typename MatrixT,
              uint32_t BlockM,
              uint32_t BlockN,
              uint32_t BlockK,
              typename DataT,
              typename LayoutT>
    __device__ fragment<MatrixT, BlockM, BlockN, BlockK, DataT, LayoutT>&
        fragment<MatrixT, BlockM, BlockN, BlockK, DataT, LayoutT>::operator=(
            const fragment<MatrixT, BlockM, BlockN, BlockK, DataT, LayoutT>& other)
    {
        mStorage = other.mStorage;
        return *this;
    }

    template <typename MatrixT,
              uint32_t BlockM,
              uint32_t BlockN,
              uint32_t BlockK,
              typename DataT,
              typename LayoutT>
    __device__ inline DataT&
        fragment<MatrixT, BlockM, BlockN, BlockK, DataT, LayoutT>::operator[](uint32_t index)
    {
        return mAccess[index];
    }

    template <typename MatrixT,
              uint32_t BlockM,
              uint32_t BlockN,
              uint32_t BlockK,
              typename DataT,
              typename LayoutT>
    __device__ inline auto fragment<MatrixT, BlockM, BlockN, BlockK, DataT, LayoutT>::operator*() ->
        typename Traits::StorageT&
    {
        return mStorage;
    }

    template <typename MatrixT,
              uint32_t BlockM,
              uint32_t BlockN,
              uint32_t BlockK,
              typename DataT,
              typename LayoutT>
    __device__ inline DataT const&
        fragment<MatrixT, BlockM, BlockN, BlockK, DataT, LayoutT>::operator[](uint32_t index) const
    {
        return mAccess[index];
    }

    template <typename MatrixT,
              uint32_t BlockM,
              uint32_t BlockN,
              uint32_t BlockK,
              typename DataT,
              typename LayoutT>
    __device__ inline auto
        fragment<MatrixT, BlockM, BlockN, BlockK, DataT, LayoutT>::operator*() const ->
        typename Traits::StorageT const&
    {
        return mStorage;
    }

    template <typename MatrixT,
              uint32_t BlockM,
              uint32_t BlockN,
              uint32_t BlockK,
              typename DataT,
              typename LayoutT>
    __device__ constexpr inline uint32_t
        fragment<MatrixT, BlockM, BlockN, BlockK, DataT, LayoutT>::blockDim()
    {
        return IOConfig::BlockDim;
    }

    template <typename MatrixT,
              uint32_t BlockM,
              uint32_t BlockN,
              uint32_t BlockK,
              typename DataT,
              typename LayoutT>
    __device__ constexpr inline uint32_t
        fragment<MatrixT, BlockM, BlockN, BlockK, DataT, LayoutT>::kDim()
    {
        return IOConfig::KDim;
    }

    template <typename MatrixT,
              uint32_t BlockM,
              uint32_t BlockN,
              uint32_t BlockK,
              typename DataT,
              typename LayoutT>
    __device__ constexpr inline uint32_t
        fragment<MatrixT, BlockM, BlockN, BlockK, DataT, LayoutT>::size()
    {
        return num_elements;
    }

    template <typename MatrixT,
              uint32_t BlockM,
              uint32_t BlockN,
              uint32_t BlockK,
              typename DataT,
              typename DataLayout>
    __device__ void
        fill_fragment(fragment<MatrixT, BlockM, BlockN, BlockK, DataT, DataLayout>& frag,
                      DataT                                                         value)
    {
        using FragT       = typename std::decay<decltype(frag)>::type;
<<<<<<< HEAD
        using Config      = GetIOConfig_t<FragT>;
        using Broadcaster = typename Config::Broadcaster;
        using Packer      = typename Config::Packer;
=======
        using Broadcaster = typename FragT::IOConfig::Broadcaster;
>>>>>>> af540a04

        // Sanity check
        static_assert(std::is_same<typename Broadcaster::Traits::BroadcastT,
                                   typename FragT::Traits::AccessT>::value,
                      "Broadcast input and fragment access types do not match");

        // Broadcast then implicit pack
        Broadcaster::exec(frag.mAccess, value);
    }

    template <typename MatrixT,
              uint32_t BlockM,
              uint32_t BlockN,
              uint32_t BlockK,
              typename DataT,
              typename DataLayout>
    __device__ void
        load_matrix_sync(fragment<MatrixT, BlockM, BlockN, BlockK, DataT, DataLayout>& frag,
                         const DataT*                                                  data,
                         uint32_t                                                      ldm)
    {
        using FragT  = typename std::decay<decltype(frag)>::type;
<<<<<<< HEAD
        using Config = GetIOConfig_t<FragT>;
        using Loader = typename Config::Loader;
        using Packer = typename Config::Packer;
=======
        using Loader = typename FragT::IOConfig::Loader;
>>>>>>> af540a04

        // Sanity checks
        static_assert(!std::is_same<DataLayout, void>::value,
                      "Must provide layout information. Either statically assign data layout in "
                      "fragment declaration or use the run-time function overload.");

        static_assert(
            std::is_same<typename FragT::Traits::AccessT, typename Loader::Traits::OutputT>::value,
            "Fragment access and load output types do not match");

        // Load then implicit pack
        Loader::exec(frag.mAccess, data, ldm);
    }

    template <typename MatrixT, uint32_t BlockM, uint32_t BlockN, uint32_t BlockK, typename DataT>
    __device__ void load_matrix_sync(fragment<MatrixT, BlockM, BlockN, BlockK, DataT>& frag,
                                     const DataT*                                      data,
                                     uint32_t                                          ldm,
                                     layout_t                                          layout)
    {
        using FragRowMajor = fragment<MatrixT, BlockM, BlockN, BlockK, DataT, row_major>;
        using FragColMajor = fragment<MatrixT, BlockM, BlockN, BlockK, DataT, col_major>;

        // Dispatch on layout type
        if(layout == layout_t::mem_row_major)
        {
            load_matrix_sync(reinterpret_cast<FragRowMajor&>(frag), data, ldm);
        }
        else
        {
            load_matrix_sync(reinterpret_cast<FragColMajor&>(frag), data, ldm);
        }
    }

    template <typename MatrixT,
              uint32_t BlockM,
              uint32_t BlockN,
              uint32_t BlockK,
              typename DataT,
              typename DataLayout>
    __device__ void
        store_matrix_sync(DataT*                                                              data,
                          fragment<MatrixT, BlockM, BlockN, BlockK, DataT, DataLayout> const& frag,
                          uint32_t                                                            ldm)
    {
<<<<<<< HEAD
        using FragT    = typename std::decay<decltype(frag)>::type;
        using Config   = GetIOConfig_t<FragT>;
        using Storer   = typename Config::Storer;
        using Unpacker = typename Config::Unpacker;
=======
        using FragT  = typename std::decay<decltype(frag)>::type;
        using Storer = typename FragT::IOConfig::Storer;
>>>>>>> af540a04

        // Sanity check
        static_assert(!std::is_same<DataLayout, void>::value,
                      "Must provide data layout. Either statically assign data layout in "
                      "fragment declaration or use the run-time function overload.");

        static_assert(
            std::is_same<typename FragT::Traits::AccessT, typename Storer::Traits::InputT>::value,
            "Fragment access and store input types do not match");

        // Implicit unpack and then store
        Storer::exec(data, frag.mAccess, ldm);
    }

    template <typename MatrixT, uint32_t BlockM, uint32_t BlockN, uint32_t BlockK, typename DataT>
    __device__ void store_matrix_sync(DataT*                                                  data,
                                      fragment<MatrixT, BlockM, BlockN, BlockK, DataT> const& frag,
                                      uint32_t                                                ldm,
                                      layout_t layout)
    {
        using FragRowMajor = fragment<MatrixT, BlockM, BlockN, BlockK, DataT, row_major>;
        using FragColMajor = fragment<MatrixT, BlockM, BlockN, BlockK, DataT, col_major>;

        // Dispatch on layout type
        if(layout == layout_t::mem_row_major)
        {
            store_matrix_sync(data, reinterpret_cast<FragRowMajor const&>(frag), ldm);
        }
        else
        {
            store_matrix_sync(data, reinterpret_cast<FragColMajor const&>(frag), ldm);
        }
    }

    template <uint32_t BlockM,
              uint32_t BlockN,
              uint32_t BlockK,
              typename InputT,
              typename ComputeT,
              typename LayoutA,
              typename LayoutB>
    __device__ void mma_sync(fragment<accumulator, BlockM, BlockN, BlockK, ComputeT>&           d,
                             fragment<matrix_a, BlockM, BlockN, BlockK, InputT, LayoutA> const& a,
                             fragment<matrix_b, BlockM, BlockN, BlockK, InputT, LayoutB> const& b,
                             fragment<accumulator, BlockM, BlockN, BlockK, ComputeT> const&     c)
    {
        using MFMA  = Mfma<InputT, ComputeT, BlockM, BlockN, BlockK>;
        using FragA = typename std::decay<decltype(a)>::type;
        using FragB = typename std::decay<decltype(b)>::type;

        // Sanity check
        // static_assert(detail::MfmaCheck<FragA, FragB>::value,
        //              "A and B fragment layouts must be orthogonal");

        (*d) = MFMA::exec(*a, *b, *c);
    }

    __device__ void synchronize_workgroup()
    {
        Barrier::exec();
    }

} // namespace rocwmma

#endif // ROCWMMA_IMPL_HPP<|MERGE_RESOLUTION|>--- conflicted
+++ resolved
@@ -184,13 +184,7 @@
                       DataT                                                         value)
     {
         using FragT       = typename std::decay<decltype(frag)>::type;
-<<<<<<< HEAD
-        using Config      = GetIOConfig_t<FragT>;
-        using Broadcaster = typename Config::Broadcaster;
-        using Packer      = typename Config::Packer;
-=======
-        using Broadcaster = typename FragT::IOConfig::Broadcaster;
->>>>>>> af540a04
+        using Broadcaster = typename GetIOConfig_t<FragT>::Broadcaster;
 
         // Sanity check
         static_assert(std::is_same<typename Broadcaster::Traits::BroadcastT,
@@ -213,13 +207,7 @@
                          uint32_t                                                      ldm)
     {
         using FragT  = typename std::decay<decltype(frag)>::type;
-<<<<<<< HEAD
-        using Config = GetIOConfig_t<FragT>;
-        using Loader = typename Config::Loader;
-        using Packer = typename Config::Packer;
-=======
-        using Loader = typename FragT::IOConfig::Loader;
->>>>>>> af540a04
+        using Loader = typename GetIOConfig_t<FragT>::Loader;
 
         // Sanity checks
         static_assert(!std::is_same<DataLayout, void>::value,
@@ -265,15 +253,8 @@
                           fragment<MatrixT, BlockM, BlockN, BlockK, DataT, DataLayout> const& frag,
                           uint32_t                                                            ldm)
     {
-<<<<<<< HEAD
-        using FragT    = typename std::decay<decltype(frag)>::type;
-        using Config   = GetIOConfig_t<FragT>;
-        using Storer   = typename Config::Storer;
-        using Unpacker = typename Config::Unpacker;
-=======
         using FragT  = typename std::decay<decltype(frag)>::type;
-        using Storer = typename FragT::IOConfig::Storer;
->>>>>>> af540a04
+        using Storer = typename GetIOConfig_t<FragT>::Storer;
 
         // Sanity check
         static_assert(!std::is_same<DataLayout, void>::value,

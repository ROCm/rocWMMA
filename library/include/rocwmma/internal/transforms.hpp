--- conflicted
+++ resolved
@@ -31,19 +31,6 @@
 
 namespace rocwmma
 {
-<<<<<<< HEAD
-    template <uint32_t BlockDim, uint32_t VW>
-    struct AosToSoa;
-
-    template <uint32_t BlockDim, uint32_t VW>
-    struct SoaToAos;
-
-    template <uint32_t BlockDim, uint32_t MaxVW, typename DataT, uint32_t VecSize>
-    ROCWMMA_DEVICE static inline auto soa_to_aos(VecT<DataT, VecSize> const& v);
-
-    template <uint32_t BlockDim, uint32_t MaxVW, typename DataT, uint32_t VecSize>
-    ROCWMMA_DEVICE static inline auto aos_to_soa(VecT<DataT, VecSize> const& v);
-=======
     namespace Transforms
     {
         template <class Op>
@@ -72,10 +59,11 @@
 
         template <uint32_t BlockDim, uint32_t MaxVW>
         using AosToSoa = Driver<TransformsImpl::Ops::AosToSoa<BlockDim, MaxVW>>;
+      
         template <uint32_t BlockDim, uint32_t MaxVW>
         using SoaToAos = Driver<TransformsImpl::Ops::SoaToAos<BlockDim, MaxVW>>;
+      
     } // namespace Transforms
->>>>>>> 2a4c13da
 
 } // namespace rocwmma
 

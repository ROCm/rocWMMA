/*******************************************************************************
 *
 * MIT License
 *
 * Copyright (C) 2021-2024 Advanced Micro Devices, Inc. All rights reserved.
 *
 * Permission is hereby granted, free of charge, to any person obtaining a copy
 * of this software and associated documentation files (the "Software"), to deal
 * in the Software without restriction, including without limitation the rights
 * to use, copy, modify, merge, publish, distribute, sublicense, and/or sell
 * copies of the Software, and to permit persons to whom the Software is
 * furnished to do so, subject to the following conditions:
 *
 * The above copyright notice and this permission notice shall be included in
 * all copies or substantial portions of the Software.
 *
 * THE SOFTWARE IS PROVIDED "AS IS", WITHOUT WARRANTY OF ANY KIND, EXPRESS OR
 * IMPLIED, INCLUDING BUT NOT LIMITED TO THE WARRANTIES OF MERCHANTABILITY,
 * FITNESS FOR A PARTICULAR PURPOSE AND NONINFRINGEMENT. IN NO EVENT SHALL THE
 * AUTHORS OR COPYRIGHT HOLDERS BE LIABLE FOR ANY CLAIM, DAMAGES OR OTHER
 * LIABILITY, WHETHER IN AN ACTION OF CONTRACT, TORT OR OTHERWISE, ARISING FROM,
 * OUT OF OR IN CONNECTION WITH THE SOFTWARE OR THE USE OR OTHER DEALINGS IN THE
 * SOFTWARE.
 *
 *******************************************************************************/
#ifndef ROCWMMA_PACK_UTIL_IMPL_HPP
#define ROCWMMA_PACK_UTIL_IMPL_HPP

#include "pack_util.hpp"
#include "types.hpp"
#include "utils.hpp"
#include "vector_util.hpp"

namespace rocwmma
{
    template <>
    struct PackTraits<int8_t>
    {
        enum : uint32_t
        {
            PackRatio = 4
        };

        using UnpackedT = int8_t;
        using PackedT   = int32_t;
    };

    template <>
    struct PackTraits<uint8_t>
    {
        enum : uint32_t
        {
            PackRatio = 4
        };

        using UnpackedT = uint8_t;
        using PackedT   = uint32_t;
    };

    template <>
    struct PackTraits<int16_t>
    {
        enum : uint32_t
        {
            PackRatio = 2
        };

        using UnpackedT = int16_t;
        using PackedT   = int32_t;
    };

    template <>
    struct PackTraits<uint16_t>
    {
        enum : uint32_t
        {
            PackRatio = 2
        };

        using UnpackedT = uint16_t;
        using PackedT   = uint32_t;
    };

    template <>
    struct PackTraits<uint32_t>
    {
        enum : uint32_t
        {
            PackRatio = 1
        };

        using UnpackedT = uint32_t;
        using PackedT   = uint32_t;
    };

    template <>
    struct PackTraits<int32_t>
    {
        enum : uint32_t
        {
            PackRatio = 1
        };

        using UnpackedT = int32_t;
        using PackedT   = int32_t;
    };

    template <>
    struct PackTraits<int64_t>
    {
        enum : uint32_t
        {
            PackRatio = 1 // No pack
        };

        using UnpackedT = int64_t;
        using PackedT   = int64_t;
    };

    template <>
    struct PackTraits<float8_t>
    {
        enum : uint32_t
        {
            PackRatio = 4
        };

        using UnpackedT = float8_t;
        using PackedT   = float32_t;
    };

    template <>
    struct PackTraits<bfloat8_t>
    {
        enum : uint32_t
        {
            PackRatio = 4
        };

        using UnpackedT = bfloat8_t;
        using PackedT   = float32_t;
    };

    template <>
    struct PackTraits<float16_t>
    {
        enum : uint32_t
        {
            PackRatio = 2 // 2 Elements combine to one
        };

        using UnpackedT = float16_t;
        using PackedT   = float32_t;
    };

#if !ROCWMMA_NO_HALF
    template <>
    struct PackTraits<hfloat16_t>
    {
        enum : uint32_t
        {
            PackRatio = 2 // 2 Elements combine to one
        };

        using UnpackedT = hfloat16_t;
        using PackedT   = float32_t;
    };
#endif // !ROCWMMA_NO_HALF

    template <>
    struct PackTraits<bfloat16_t>
    {
        enum : uint32_t
        {
            PackRatio = 2 // 2 Elements combine to one
        };

        using UnpackedT = bfloat16_t;
        using PackedT   = float32_t;
    };

    template <>
    struct PackTraits<float32_t>
    {
        enum : uint32_t
        {
            PackRatio = 1 // No pack
        };

        using UnpackedT = float32_t;
        using PackedT   = float32_t;
    };

    template <>
    struct PackTraits<xfloat32_t>
    {
        enum : uint32_t
        {
            PackRatio = 1 // No pack
        };

        using UnpackedT = xfloat32_t;
        using PackedT   = float32_t;
    };

    template <>
    struct PackTraits<float64_t>
    {
        enum : uint32_t
        {
            PackRatio = 1 // No pack
        };

        using UnpackedT = float64_t;
        using PackedT   = float64_t;
    };

    template <typename DataT>
    template <uint32_t PadIdx /*= 0u*/, uint32_t GetIdx /*= 0u*/, uint32_t VecSize>
    ROCWMMA_DEVICE /*static*/ inline decltype(auto)
        PackUtil<DataT>::padHelper(VecT<UnpackedT, VecSize> const& v)
    {
        static_assert(PadIdx < Traits::PackRatio, "Invalid pad index selection");
        static_assert(GetIdx < VecSize, "Invalid vector index selection");

        // Case 1: No padding required
        if constexpr(Traits::PackRatio == 1)
        {
            return get<GetIdx>(v);
        }
        // Case 2: Pad out to 32b
        else
        {
            PaddingB32 p;
            p.unpacked[PadIdx] = get<GetIdx>(v);
            return static_cast<PackedT>(p.packed);
        }
    }

    template <typename DataT>
    template <uint32_t PadIdx /*= 0u*/, uint32_t GetIdx /*= 0u*/, uint32_t VecSize>
    ROCWMMA_DEVICE /*static*/ inline decltype(auto)
        PackUtil<DataT>::unpadHelper(VecT<PackedT, VecSize> const& v)
    {
        static_assert(PadIdx < Traits::PackRatio, "Invalid pad index selection");
        static_assert(GetIdx < VecSize, "Invalid vector index selection");

        // Case 1: No padding required
        if constexpr(Traits::PackRatio == 1)
        {
            return get<GetIdx>(v);
        }
        // Case 2: unpad from 32b
        else
        {
            PaddingB32 p;
            p.packed = get<GetIdx>(v);
            return static_cast<UnpackedT>(p.unpacked[PadIdx]);
        }
    }

    template <typename DataT>
    template <uint32_t VecSize>
    ROCWMMA_DEVICE /*static*/ inline auto&
        PackUtil<DataT>::packHelper(VecT<UnpackedT, VecSize> const& v)
    {
        static_assert(VecSize % Traits::PackRatio == 0,
                      "Cannot pack partial b32 vector. Use paddedPack instead.");

        // NOTE: Assumes that there is NO padding...
        using PackedVecT   = VecT<PackedT, VecSize / Traits::PackRatio>;
<<<<<<< HEAD
        using UnpackedVecT = std::decay_t<decltype(v)>;
=======
        using UnpackedVecT = decay_t<decltype(v)>;
>>>>>>> 3437d73e
        return reinterpret_cast<PackedVecT const&>(v);
    }

    template <typename DataT>
    template <uint32_t VecSize>
    ROCWMMA_DEVICE /*static*/ inline auto&
        PackUtil<DataT>::unpackHelper(VecT<PackedT, VecSize> const& v)
    {
<<<<<<< HEAD
        if constexpr(std::is_same_v<PackedT, UnpackedT>)
=======
        if constexpr(is_same_v<PackedT, UnpackedT>)
>>>>>>> 3437d73e
        {
            static_assert(Traits::PackRatio == 1, "Input vector must be packed");
        }

        // NOTE: Assumes that there is NO padding...
        using PackedVecT   = decay_t<decltype(v)>;
        using UnpackedVecT = VecT<UnpackedT, VecSize * Traits::PackRatio>;

        return reinterpret_cast<UnpackedVecT const&>(v);
    }

    template <typename DataT>
    template <uint32_t PadIdx /*= 0u*/, uint32_t VecSize, uint32_t... GetIdx>
    ROCWMMA_DEVICE /*static*/ inline decltype(auto)
        PackUtil<DataT>::pad(VecT<UnpackedT, VecSize> const& v, detail::SeqT<GetIdx...>)
    {
        static_assert(sizeof...(GetIdx) == VecSize, "Unexpected index count");

        // Case 1: No padding required
        if constexpr(Traits::PackRatio == 1)
        {
            return v;
        }
        // Case 2: Padding to 32b for each of the elements
        else
        {
            return VecT<PackedT, VecSize>{padHelper<PadIdx, GetIdx>(v)...};
        }
    }

    template <typename DataT>
    template <uint32_t PadIdx /*= 0u*/, uint32_t VecSize, uint32_t... GetIdx>
    ROCWMMA_DEVICE /*static*/ inline decltype(auto)
        PackUtil<DataT>::unpad(VecT<PackedT, VecSize> const& v, detail::SeqT<GetIdx...>)
    {
        static_assert(sizeof...(GetIdx) == VecSize, "Unexpected index count");

        // Case 1: No padding required
        if constexpr(Traits::PackRatio == 1)
        {
            return v;
        }
        // Case 2: Unpadding from b32 for each of the elements
        else
        {
            return VecT<UnpackedT, VecSize>{unpadHelper<PadIdx, GetIdx>(v)...};
        }
    }

    template <typename DataT>
    template <uint32_t VecSize>
    ROCWMMA_DEVICE /*static*/ inline decltype(auto)
        PackUtil<DataT>::pack(VecT<UnpackedT, VecSize> const& v)
    {
        return packHelper(v);
    }

    template <typename DataT>
    template <uint32_t VecSize>
    ROCWMMA_DEVICE /*static*/ inline decltype(auto)
        PackUtil<DataT>::unpack(VecT<PackedT, VecSize> const& v)
    {
        return unpackHelper(v);
    }

    template <typename DataT>
    template <uint32_t PadIdx /*= 0u*/, uint32_t VecSize>
    ROCWMMA_DEVICE /*static*/ inline decltype(auto)
        PackUtil<DataT>::pad(VecT<UnpackedT, VecSize> const& v)
    {
        return pad<PadIdx>(v, detail::Seq<VecSize>{});
    }

    template <typename DataT>
    template <uint32_t PadIdx /*= 0u*/, uint32_t VecSize>
    ROCWMMA_DEVICE /*static*/ inline decltype(auto)
        PackUtil<DataT>::unpad(VecT<PackedT, VecSize> const& v)
    {
        return unpad<PadIdx>(v, detail::Seq<VecSize>{});
    }

    template <typename DataT>
    template <uint32_t VecSize>
    ROCWMMA_DEVICE /*static*/ inline decltype(auto)
        PackUtil<DataT>::paddedPack(VecT<UnpackedT, VecSize> const& v)
    {
        // No padding
        if constexpr(VecSize % Traits::PackRatio == 0u)
        {
            return packHelper(v);
        }
        // Duplicate the inputs for padding
        else if constexpr((VecSize * 2u) == Traits::PackRatio)
        {
            // Make sure to return by value here as concat produces rval
            return VecT<PackedT, 1u>(packHelper(concat(v, v)));
        }
        // Pad single element data to b32
        else if constexpr(VecSize == 1u)
        {
            return pad(v);
        }
    }

    template <typename DataT>
    template <uint32_t UnpaddedSize, uint32_t VecSize>
    ROCWMMA_DEVICE /*static*/ inline decltype(auto)
        PackUtil<DataT>::paddedUnpack(VecT<PackedT, VecSize> const& v)
    {
        // No padding
        if constexpr(UnpaddedSize % Traits::PackRatio == 0u)
        {
            return unpackHelper(v);
        }
        // Take lower half of vector
        else if constexpr((UnpaddedSize * 2u) == Traits::PackRatio)
        {
            return extractLo(unpackHelper(v));
        }
        // Pad single element data to b32
        else if constexpr(UnpaddedSize == 1u)
        {
            return unpad(v);
        }
    }

} // namespace rocwmma

#endif // ROCWMMA_PACK_UTIL_IMPL_HPP<|MERGE_RESOLUTION|>--- conflicted
+++ resolved
@@ -269,11 +269,7 @@
 
         // NOTE: Assumes that there is NO padding...
         using PackedVecT   = VecT<PackedT, VecSize / Traits::PackRatio>;
-<<<<<<< HEAD
-        using UnpackedVecT = std::decay_t<decltype(v)>;
-=======
         using UnpackedVecT = decay_t<decltype(v)>;
->>>>>>> 3437d73e
         return reinterpret_cast<PackedVecT const&>(v);
     }
 
@@ -282,11 +278,7 @@
     ROCWMMA_DEVICE /*static*/ inline auto&
         PackUtil<DataT>::unpackHelper(VecT<PackedT, VecSize> const& v)
     {
-<<<<<<< HEAD
-        if constexpr(std::is_same_v<PackedT, UnpackedT>)
-=======
         if constexpr(is_same_v<PackedT, UnpackedT>)
->>>>>>> 3437d73e
         {
             static_assert(Traits::PackRatio == 1, "Input vector must be packed");
         }

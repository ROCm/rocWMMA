/*******************************************************************************
 *
 * MIT License
 *
 * Copyright (C) 2022-2024 Advanced Micro Devices, Inc. All rights reserved.
 *
 * Permission is hereby granted, free of charge, to any person obtaining a copy
 * of this software and associated documentation files (the "Software"), to deal
 * in the Software without restriction, including without limitation the rights
 * to use, copy, modify, merge, publish, distribute, sublicense, and/or sell
 * copies of the Software, and to permit persons to whom the Software is
 * furnished to do so, subject to the following conditions:
 *
 * The above copyright notice and this permission notice shall be included in
 * all copies or substantial portions of the Software.
 *
 * THE SOFTWARE IS PROVIDED "AS IS", WITHOUT WARRANTY OF ANY KIND, EXPRESS OR
 * IMPLIED, INCLUDING BUT NOT LIMITED TO THE WARRANTIES OF MERCHANTABILITY,
 * FITNESS FOR A PARTICULAR PURPOSE AND NONINFRINGEMENT. IN NO EVENT SHALL THE
 * AUTHORS OR COPYRIGHT HOLDERS BE LIABLE FOR ANY CLAIM, DAMAGES OR OTHER
 * LIABILITY, WHETHER IN AN ACTION OF CONTRACT, TORT OR OTHERWISE, ARISING FROM,
 * OUT OF OR IN CONNECTION WITH THE SOFTWARE OR THE USE OR OTHER DEALINGS IN THE
 * SOFTWARE.
 *
 *******************************************************************************/

#ifndef ROCWMMA_VECTOR_HPP
#define ROCWMMA_VECTOR_HPP

// #include "types.hpp"
// #include "types_ext.hpp"
#if !defined(__HIPCC_RTC__)

#include <hip/hip_fp16.h>
#include <hip/hip_vector_types.h>

#endif

#include "utility/forward.hpp"
#include "utility/type_traits.hpp"

/**
 * rocWMMA vectors are implemented as HIP_vector_type<T, N> objects, which will ultimately
 * serve as the backend storage for fragment objects. The intention is to be compatible
 * with HIP vector types such that rocWMMA vectors:
 * - are interchangeable with other HIP vectors
 * - assume HIP's existing compatibility with nvcuda vectors
 * - are compatible with HIP RunTime Compilation (RTC) environment
 * - inherit performance and alignment benefits of HIP vectors
 *
 * At the time of this writing, the HIP_vector_type currently implements
 * vector sizes of 1, 2, 3 and 4 for native built-in datatypes. These vector classes may
 * be familiar to you as float1, float2, float3, ... types and so on.
 *
 * rocWMMA requires additional support for non-native datatypes (classes or structs implementing
 * custom data types such as __half and hip_bfloat16 that are not natively part of the platform),
 * as well as additional larger vector sizes. Thus rocWMMA will implement extensions to HIP vector
 * structures to accomodate these needs.
 *
 * HIP_vector_type class is comprised of 3 levels of interfaces (hip/amd_hip_vector_types.h):
 * 1. Native_vec_
 * 2. HIP_vector_base<T, N>
 * 3. HIP_vector_type<T, N>
 *
 * LEVEL 1: Native_vec_ (hip/amd_hip_vector_types.h)
 * These are the basic vector containers that are used as storage implementations.
 * Vector extensions are used by default if enabled by the compiler, otherwise it encapsulates
 * a built-in array.
 *
 * NOTE: Vector extensions are ONLY used on types native to the platform (e.g. char, int, float),
 * and IF the compiler supports the extensions.
 *
 * The interface of Native_vec_ objects MUST implement:
 * - Default CTOR, DTOR
 * - Copy CTOR
 * - Move CTOR
 * - Initializer CTOR
 * - Assignment Operators
 * - Element-wise access operators[int]
 * - Self assignment arithmetic operators (+=, -=, *=, /=, %=)
 * - Self assignment bitwise operators (|=, &=, ^=, >>=, <<=)
 * - Unary arithmetic and bitwise operators (-, ~)
 *
 * LEVEL 2: HIP_vector_base<T, N> (hip/amd_hip_vector_types.h)
 * This class encapsulates a Native_vec_ object as local storage, and implements element-wise
 * aliasing as the access interface. It is essentially a union of a vector object with named
 * accessor members x, y, z, w that alias respective numbered elements 0, 1, 2, 3 as the vector
 * size allows.
 * NOTE: Only explicit specialization for each size of vector (1, 2, 3, 4) has been implemented for this
 * class to control availability of named aliasing.
 *
 * LEVEL 3: HIP_vector_type<T, N> (hip/amd_hip_vector_types.h)
 * This class is a generic wrapper which inherits HIP_vector_base<T, N> and implements a more complete
 * generalized interface that includes all Level 1 interface, in addition to more bitwise, binary,
 * unary and relational public operators applicable to vectors.
 *
 * rocWMMA Extensions:
 * LEVEL 1: generalized non_native_vector_base<T, N> (vector.hpp, vector_impl.hpp)
 * This class is to be used as Native_vec_ when vector extensions are not supported, or non-native
 * datatypes are used. This class is a generalization of the LEVEL 1 interface for any type and any
 * rank (vector size). This allows rocWMMA to support non-native datatypes with HIP_vector_class.
 *
 * LEVEL 2: HIP_vector_base<T, N> registration (vector_impl.hpp):
 * ROCWMMA_REGISTER_HIP_VECTOR_BASE(TYPE, RANK, STORAGE_IMPL)
 * This macro implements HIP_vector_base specializations for any TYPE and RANK, and for either native or
 * non-native data type storage. This allows rocWMMA to support larger RANKs of vectors beyond what is
 * already supported.
 *
 * LEVEL 3: HIP_vector_type<T, N> registration (vector_impl.hpp):
 * ROCWMMA_REGISTER_HIP_NATIVE_VECTOR_TYPE(TYPE, RANK) and ROCWMMA_REGISTER_HIP_NATIVE_VECTOR_TYPE(RANK)
 * These macros implement specific specializations for supporting either native or non-native datatypes
 * in the HIP_vector_type<T, N> interface.
 *
 */

inline constexpr auto next_pow2(uint32_t x)
{
    // Precondition: x > 1.
    return x > 1u ? (1u << (32u - __builtin_clz(x - 1u))) : x;
}
namespace rocwmma
{
    template <typename T, unsigned int Rank>
    struct non_native_vector_base
    {
        /// Types
        using BoolVecT = non_native_vector_base<bool, Rank>;
        using VecT     = non_native_vector_base<T, Rank>;

        ROCWMMA_HOST_DEVICE
        constexpr static inline uint32_t size()
        {
            return Rank;
        }

        /// Ctor, dtor, assignment
        ROCWMMA_HOST_DEVICE
        non_native_vector_base() = default;

        ROCWMMA_HOST_DEVICE
        constexpr non_native_vector_base(const VecT&) = default;

        ROCWMMA_HOST_DEVICE
        constexpr non_native_vector_base(VecT&&) = default;

        ROCWMMA_HOST_DEVICE
        ~non_native_vector_base() = default;

        ROCWMMA_HOST_DEVICE
        inline VecT& operator=(const VecT&) = default;

        ROCWMMA_HOST_DEVICE
        inline VecT& operator=(VecT&&) = default;

        template <typename U                                                 = T,
                  typename enable_if<(is_same<U, T>{}) && (Rank > 1)>::type* = nullptr>
        ROCWMMA_HOST_DEVICE explicit constexpr non_native_vector_base(T x_) noexcept;

        template <typename... Ts,
                  typename U                                         = T,
                  typename enable_if<(sizeof...(Ts) == Rank)>::type* = nullptr>
        ROCWMMA_HOST_DEVICE constexpr non_native_vector_base(Ts... args) noexcept;

        ROCWMMA_HOST_DEVICE
        constexpr inline T& operator[](unsigned int idx) noexcept;

        ROCWMMA_HOST_DEVICE
        constexpr inline T operator[](unsigned int idx) const noexcept;

        ROCWMMA_HOST_DEVICE
        constexpr inline VecT& operator+=(const VecT& x_) noexcept;

        ROCWMMA_HOST_DEVICE
        constexpr inline VecT& operator-=(const VecT& x_) noexcept;

        ROCWMMA_HOST_DEVICE
        constexpr inline VecT& operator*=(const VecT& x_) noexcept;

        ROCWMMA_HOST_DEVICE
        constexpr inline VecT& operator/=(const VecT& x_) noexcept;

        ROCWMMA_HOST_DEVICE
        constexpr inline VecT operator+(const VecT& x_) noexcept;

        ROCWMMA_HOST_DEVICE
        constexpr inline VecT operator-(const VecT& x_) noexcept;

        ROCWMMA_HOST_DEVICE
        constexpr inline VecT operator*(const VecT& x_) noexcept;

        ROCWMMA_HOST_DEVICE
        constexpr inline VecT operator/(const VecT& x_) noexcept;

        template <typename U = T, typename enable_if<is_integral<U>{}>::type* = nullptr>
        ROCWMMA_HOST_DEVICE inline VecT& operator%=(const VecT& x_) noexcept;

        template <typename U = T, typename enable_if<is_signed<U>{}>::type* = nullptr>
        ROCWMMA_HOST_DEVICE inline VecT operator-() const noexcept;

        template <typename U = T, typename enable_if<is_integral<U>{}>::type* = nullptr>
        ROCWMMA_HOST_DEVICE inline VecT& operator&=(const VecT& x_) noexcept;

        template <typename U = T, typename enable_if<is_integral<U>{}>::type* = nullptr>
        ROCWMMA_HOST_DEVICE inline VecT& operator|=(const VecT& x_) noexcept;

        template <typename U = T, typename enable_if<is_integral<U>{}>::type* = nullptr>
        ROCWMMA_HOST_DEVICE inline VecT operator~() const noexcept;

        template <typename U = T, typename enable_if<is_integral<U>{}>::type* = nullptr>
        ROCWMMA_HOST_DEVICE inline VecT& operator^=(const VecT& x_) noexcept;

        template <typename U = T, typename enable_if<is_integral<U>{}>::type* = nullptr>
        ROCWMMA_HOST_DEVICE inline VecT& operator>>=(const VecT& x_) noexcept;

        template <typename U = T, typename enable_if<is_integral<U>{}>::type* = nullptr>
        ROCWMMA_HOST_DEVICE inline VecT& operator<<=(const VecT& x_) noexcept;

        ROCWMMA_HOST_DEVICE
        inline BoolVecT operator==(const VecT& x_) const noexcept;

        ROCWMMA_HOST_DEVICE
        inline BoolVecT operator!=(const VecT& x_) const noexcept;

        ROCWMMA_HOST_DEVICE
        inline BoolVecT operator>=(const VecT& x_) const noexcept;

        ROCWMMA_HOST_DEVICE
        inline BoolVecT operator<=(const VecT& x_) const noexcept;

        ROCWMMA_HOST_DEVICE
        inline BoolVecT operator>(const VecT& x_) const noexcept;

        ROCWMMA_HOST_DEVICE
        inline BoolVecT operator<(const VecT& x_) const noexcept;

        /// Storage
        T d[Rank];
    };

} // namespace rocwmma

#include "vector_impl.hpp"

// Implements HIP_vector_type for rocWMMA types.
// HIP already has built-in support for native data type vectors of size <= 4.
// Implement support for powers of 2 up to and including 256.
ROCWMMA_REGISTER_HIP_NATIVE_VECTOR_TYPE(rocwmma::float16_t, 8);
ROCWMMA_REGISTER_HIP_NATIVE_VECTOR_TYPE(rocwmma::float16_t, 16);
ROCWMMA_REGISTER_HIP_NATIVE_VECTOR_TYPE(rocwmma::float16_t, 32);
ROCWMMA_REGISTER_HIP_NATIVE_VECTOR_TYPE(rocwmma::float16_t, 64);
ROCWMMA_REGISTER_HIP_NATIVE_VECTOR_TYPE(rocwmma::float16_t, 128);
ROCWMMA_REGISTER_HIP_NATIVE_VECTOR_TYPE(rocwmma::float16_t, 256);
ROCWMMA_REGISTER_HIP_NATIVE_VECTOR_TYPE(rocwmma::float16_t, 512);

ROCWMMA_REGISTER_HIP_NATIVE_VECTOR_TYPE(rocwmma::float32_t, 8);
ROCWMMA_REGISTER_HIP_NATIVE_VECTOR_TYPE(rocwmma::float32_t, 16);
ROCWMMA_REGISTER_HIP_NATIVE_VECTOR_TYPE(rocwmma::float32_t, 32);
ROCWMMA_REGISTER_HIP_NATIVE_VECTOR_TYPE(rocwmma::float32_t, 64);
ROCWMMA_REGISTER_HIP_NATIVE_VECTOR_TYPE(rocwmma::float32_t, 128);
ROCWMMA_REGISTER_HIP_NATIVE_VECTOR_TYPE(rocwmma::float32_t, 256);
ROCWMMA_REGISTER_HIP_NATIVE_VECTOR_TYPE(rocwmma::float32_t, 512);

ROCWMMA_REGISTER_HIP_NATIVE_VECTOR_TYPE(rocwmma::float64_t, 8);
ROCWMMA_REGISTER_HIP_NATIVE_VECTOR_TYPE(rocwmma::float64_t, 16);
ROCWMMA_REGISTER_HIP_NATIVE_VECTOR_TYPE(rocwmma::float64_t, 32);
ROCWMMA_REGISTER_HIP_NATIVE_VECTOR_TYPE(rocwmma::float64_t, 64);
ROCWMMA_REGISTER_HIP_NATIVE_VECTOR_TYPE(rocwmma::float64_t, 128);
ROCWMMA_REGISTER_HIP_NATIVE_VECTOR_TYPE(rocwmma::float64_t, 256);
ROCWMMA_REGISTER_HIP_NATIVE_VECTOR_TYPE(rocwmma::float64_t, 512);

ROCWMMA_REGISTER_HIP_NATIVE_VECTOR_TYPE(rocwmma::int8_t, 8);
ROCWMMA_REGISTER_HIP_NATIVE_VECTOR_TYPE(rocwmma::int8_t, 16);
ROCWMMA_REGISTER_HIP_NATIVE_VECTOR_TYPE(rocwmma::int8_t, 32);
ROCWMMA_REGISTER_HIP_NATIVE_VECTOR_TYPE(rocwmma::int8_t, 64);
ROCWMMA_REGISTER_HIP_NATIVE_VECTOR_TYPE(rocwmma::int8_t, 128);
ROCWMMA_REGISTER_HIP_NATIVE_VECTOR_TYPE(rocwmma::int8_t, 256);
ROCWMMA_REGISTER_HIP_NATIVE_VECTOR_TYPE(rocwmma::int8_t, 512);

ROCWMMA_REGISTER_HIP_NATIVE_VECTOR_TYPE(rocwmma::uint8_t, 8);
ROCWMMA_REGISTER_HIP_NATIVE_VECTOR_TYPE(rocwmma::uint8_t, 16);
ROCWMMA_REGISTER_HIP_NATIVE_VECTOR_TYPE(rocwmma::uint8_t, 32);
ROCWMMA_REGISTER_HIP_NATIVE_VECTOR_TYPE(rocwmma::uint8_t, 64);
ROCWMMA_REGISTER_HIP_NATIVE_VECTOR_TYPE(rocwmma::uint8_t, 128);
ROCWMMA_REGISTER_HIP_NATIVE_VECTOR_TYPE(rocwmma::uint8_t, 256);
ROCWMMA_REGISTER_HIP_NATIVE_VECTOR_TYPE(rocwmma::uint8_t, 512);

ROCWMMA_REGISTER_HIP_NATIVE_VECTOR_TYPE(rocwmma::int16_t, 8);
ROCWMMA_REGISTER_HIP_NATIVE_VECTOR_TYPE(rocwmma::int16_t, 16);
ROCWMMA_REGISTER_HIP_NATIVE_VECTOR_TYPE(rocwmma::int16_t, 32);
ROCWMMA_REGISTER_HIP_NATIVE_VECTOR_TYPE(rocwmma::int16_t, 64);
ROCWMMA_REGISTER_HIP_NATIVE_VECTOR_TYPE(rocwmma::int16_t, 128);
ROCWMMA_REGISTER_HIP_NATIVE_VECTOR_TYPE(rocwmma::int16_t, 256);
ROCWMMA_REGISTER_HIP_NATIVE_VECTOR_TYPE(rocwmma::int16_t, 512);

ROCWMMA_REGISTER_HIP_NATIVE_VECTOR_TYPE(rocwmma::uint16_t, 8);
ROCWMMA_REGISTER_HIP_NATIVE_VECTOR_TYPE(rocwmma::uint16_t, 16);
ROCWMMA_REGISTER_HIP_NATIVE_VECTOR_TYPE(rocwmma::uint16_t, 32);
ROCWMMA_REGISTER_HIP_NATIVE_VECTOR_TYPE(rocwmma::uint16_t, 64);
ROCWMMA_REGISTER_HIP_NATIVE_VECTOR_TYPE(rocwmma::uint16_t, 128);
ROCWMMA_REGISTER_HIP_NATIVE_VECTOR_TYPE(rocwmma::uint16_t, 256);
ROCWMMA_REGISTER_HIP_NATIVE_VECTOR_TYPE(rocwmma::uint16_t, 512);

ROCWMMA_REGISTER_HIP_NATIVE_VECTOR_TYPE(rocwmma::int32_t, 8);
ROCWMMA_REGISTER_HIP_NATIVE_VECTOR_TYPE(rocwmma::int32_t, 16);
ROCWMMA_REGISTER_HIP_NATIVE_VECTOR_TYPE(rocwmma::int32_t, 32);
ROCWMMA_REGISTER_HIP_NATIVE_VECTOR_TYPE(rocwmma::int32_t, 64);
ROCWMMA_REGISTER_HIP_NATIVE_VECTOR_TYPE(rocwmma::int32_t, 128);
ROCWMMA_REGISTER_HIP_NATIVE_VECTOR_TYPE(rocwmma::int32_t, 256);
ROCWMMA_REGISTER_HIP_NATIVE_VECTOR_TYPE(rocwmma::int32_t, 512);

ROCWMMA_REGISTER_HIP_NATIVE_VECTOR_TYPE(rocwmma::uint32_t, 8);
ROCWMMA_REGISTER_HIP_NATIVE_VECTOR_TYPE(rocwmma::uint32_t, 16);
ROCWMMA_REGISTER_HIP_NATIVE_VECTOR_TYPE(rocwmma::uint32_t, 32);
ROCWMMA_REGISTER_HIP_NATIVE_VECTOR_TYPE(rocwmma::uint32_t, 64);
ROCWMMA_REGISTER_HIP_NATIVE_VECTOR_TYPE(rocwmma::uint32_t, 128);
ROCWMMA_REGISTER_HIP_NATIVE_VECTOR_TYPE(rocwmma::uint32_t, 256);
ROCWMMA_REGISTER_HIP_NATIVE_VECTOR_TYPE(rocwmma::uint32_t, 512);

ROCWMMA_REGISTER_HIP_NATIVE_VECTOR_TYPE(rocwmma::int64_t, 8);
ROCWMMA_REGISTER_HIP_NATIVE_VECTOR_TYPE(rocwmma::int64_t, 16);
ROCWMMA_REGISTER_HIP_NATIVE_VECTOR_TYPE(rocwmma::int64_t, 32);
ROCWMMA_REGISTER_HIP_NATIVE_VECTOR_TYPE(rocwmma::int64_t, 64);
ROCWMMA_REGISTER_HIP_NATIVE_VECTOR_TYPE(rocwmma::int64_t, 128);
ROCWMMA_REGISTER_HIP_NATIVE_VECTOR_TYPE(rocwmma::int64_t, 256);
ROCWMMA_REGISTER_HIP_NATIVE_VECTOR_TYPE(rocwmma::int64_t, 512);

ROCWMMA_REGISTER_HIP_NATIVE_VECTOR_TYPE(rocwmma::uint64_t, 8);
ROCWMMA_REGISTER_HIP_NATIVE_VECTOR_TYPE(rocwmma::uint64_t, 16);
ROCWMMA_REGISTER_HIP_NATIVE_VECTOR_TYPE(rocwmma::uint64_t, 32);
ROCWMMA_REGISTER_HIP_NATIVE_VECTOR_TYPE(rocwmma::uint64_t, 64);
ROCWMMA_REGISTER_HIP_NATIVE_VECTOR_TYPE(rocwmma::uint64_t, 128);
ROCWMMA_REGISTER_HIP_NATIVE_VECTOR_TYPE(rocwmma::uint64_t, 256);
ROCWMMA_REGISTER_HIP_NATIVE_VECTOR_TYPE(rocwmma::uint64_t, 512);

// HIP doesn't have functional support for non-native vector types __half or bfloat16_t.
// Implement full support for those here.
#if !ROCWMMA_NO_HALF
ROCWMMA_REGISTER_HIP_NON_NATIVE_VECTOR_TYPE(rocwmma::hfloat16_t, 1);
ROCWMMA_REGISTER_HIP_NON_NATIVE_VECTOR_TYPE(rocwmma::hfloat16_t, 2);
ROCWMMA_REGISTER_HIP_NON_NATIVE_VECTOR_TYPE(rocwmma::hfloat16_t, 3);
ROCWMMA_REGISTER_HIP_NON_NATIVE_VECTOR_TYPE(rocwmma::hfloat16_t, 4);
ROCWMMA_REGISTER_HIP_NON_NATIVE_VECTOR_TYPE(rocwmma::hfloat16_t, 8);
ROCWMMA_REGISTER_HIP_NON_NATIVE_VECTOR_TYPE(rocwmma::hfloat16_t, 16);
ROCWMMA_REGISTER_HIP_NON_NATIVE_VECTOR_TYPE(rocwmma::hfloat16_t, 32);
ROCWMMA_REGISTER_HIP_NON_NATIVE_VECTOR_TYPE(rocwmma::hfloat16_t, 64);
ROCWMMA_REGISTER_HIP_NON_NATIVE_VECTOR_TYPE(rocwmma::hfloat16_t, 128);
ROCWMMA_REGISTER_HIP_NON_NATIVE_VECTOR_TYPE(rocwmma::hfloat16_t, 256);
ROCWMMA_REGISTER_HIP_NON_NATIVE_VECTOR_TYPE(rocwmma::hfloat16_t, 512);
#endif // !ROCWMMA_NO_HALF

// Register bfloat8_t vector types
ROCWMMA_REGISTER_HIP_NON_NATIVE_VECTOR_TYPE_WITH_INC_DEC_OPS_AS_FLOAT(rocwmma::bfloat8_t, 1);
ROCWMMA_REGISTER_HIP_NON_NATIVE_VECTOR_TYPE_WITH_INC_DEC_OPS_AS_FLOAT(rocwmma::bfloat8_t, 2);
ROCWMMA_REGISTER_HIP_NON_NATIVE_VECTOR_TYPE_WITH_INC_DEC_OPS_AS_FLOAT(rocwmma::bfloat8_t, 3);
ROCWMMA_REGISTER_HIP_NON_NATIVE_VECTOR_TYPE_WITH_INC_DEC_OPS_AS_FLOAT(rocwmma::bfloat8_t, 4);
ROCWMMA_REGISTER_HIP_NON_NATIVE_VECTOR_TYPE_WITH_INC_DEC_OPS_AS_FLOAT(rocwmma::bfloat8_t, 8);
ROCWMMA_REGISTER_HIP_NON_NATIVE_VECTOR_TYPE_WITH_INC_DEC_OPS_AS_FLOAT(rocwmma::bfloat8_t, 16);
ROCWMMA_REGISTER_HIP_NON_NATIVE_VECTOR_TYPE_WITH_INC_DEC_OPS_AS_FLOAT(rocwmma::bfloat8_t, 32);
ROCWMMA_REGISTER_HIP_NON_NATIVE_VECTOR_TYPE_WITH_INC_DEC_OPS_AS_FLOAT(rocwmma::bfloat8_t, 64);
ROCWMMA_REGISTER_HIP_NON_NATIVE_VECTOR_TYPE_WITH_INC_DEC_OPS_AS_FLOAT(rocwmma::bfloat8_t, 128);
ROCWMMA_REGISTER_HIP_NON_NATIVE_VECTOR_TYPE_WITH_INC_DEC_OPS_AS_FLOAT(rocwmma::bfloat8_t, 256);
ROCWMMA_REGISTER_HIP_NON_NATIVE_VECTOR_TYPE_WITH_INC_DEC_OPS_AS_FLOAT(rocwmma::bfloat8_t, 512);

// Register float8_t vector types
ROCWMMA_REGISTER_HIP_NON_NATIVE_VECTOR_TYPE_WITH_INC_DEC_OPS_AS_FLOAT(rocwmma::float8_t, 1);
ROCWMMA_REGISTER_HIP_NON_NATIVE_VECTOR_TYPE_WITH_INC_DEC_OPS_AS_FLOAT(rocwmma::float8_t, 2);
ROCWMMA_REGISTER_HIP_NON_NATIVE_VECTOR_TYPE_WITH_INC_DEC_OPS_AS_FLOAT(rocwmma::float8_t, 3);
ROCWMMA_REGISTER_HIP_NON_NATIVE_VECTOR_TYPE_WITH_INC_DEC_OPS_AS_FLOAT(rocwmma::float8_t, 4);
ROCWMMA_REGISTER_HIP_NON_NATIVE_VECTOR_TYPE_WITH_INC_DEC_OPS_AS_FLOAT(rocwmma::float8_t, 8);
ROCWMMA_REGISTER_HIP_NON_NATIVE_VECTOR_TYPE_WITH_INC_DEC_OPS_AS_FLOAT(rocwmma::float8_t, 16);
ROCWMMA_REGISTER_HIP_NON_NATIVE_VECTOR_TYPE_WITH_INC_DEC_OPS_AS_FLOAT(rocwmma::float8_t, 32);
ROCWMMA_REGISTER_HIP_NON_NATIVE_VECTOR_TYPE_WITH_INC_DEC_OPS_AS_FLOAT(rocwmma::float8_t, 64);
ROCWMMA_REGISTER_HIP_NON_NATIVE_VECTOR_TYPE_WITH_INC_DEC_OPS_AS_FLOAT(rocwmma::float8_t, 128);
ROCWMMA_REGISTER_HIP_NON_NATIVE_VECTOR_TYPE_WITH_INC_DEC_OPS_AS_FLOAT(rocwmma::float8_t, 256);
ROCWMMA_REGISTER_HIP_NON_NATIVE_VECTOR_TYPE_WITH_INC_DEC_OPS_AS_FLOAT(rocwmma::float8_t, 512);

ROCWMMA_REGISTER_HIP_NON_NATIVE_VECTOR_TYPE_WITH_INC_DEC_OPS_AS_FLOAT(rocwmma::xfloat32_t, 1);
ROCWMMA_REGISTER_HIP_NON_NATIVE_VECTOR_TYPE_WITH_INC_DEC_OPS_AS_FLOAT(rocwmma::xfloat32_t, 2);
ROCWMMA_REGISTER_HIP_NON_NATIVE_VECTOR_TYPE_WITH_INC_DEC_OPS_AS_FLOAT(rocwmma::xfloat32_t, 3);
ROCWMMA_REGISTER_HIP_NON_NATIVE_VECTOR_TYPE_WITH_INC_DEC_OPS_AS_FLOAT(rocwmma::xfloat32_t, 4);
ROCWMMA_REGISTER_HIP_NON_NATIVE_VECTOR_TYPE_WITH_INC_DEC_OPS_AS_FLOAT(rocwmma::xfloat32_t, 8);
ROCWMMA_REGISTER_HIP_NON_NATIVE_VECTOR_TYPE_WITH_INC_DEC_OPS_AS_FLOAT(rocwmma::xfloat32_t, 16);
ROCWMMA_REGISTER_HIP_NON_NATIVE_VECTOR_TYPE_WITH_INC_DEC_OPS_AS_FLOAT(rocwmma::xfloat32_t, 32);
ROCWMMA_REGISTER_HIP_NON_NATIVE_VECTOR_TYPE_WITH_INC_DEC_OPS_AS_FLOAT(rocwmma::xfloat32_t, 64);
ROCWMMA_REGISTER_HIP_NON_NATIVE_VECTOR_TYPE_WITH_INC_DEC_OPS_AS_FLOAT(rocwmma::xfloat32_t, 128);
ROCWMMA_REGISTER_HIP_NON_NATIVE_VECTOR_TYPE_WITH_INC_DEC_OPS_AS_FLOAT(rocwmma::xfloat32_t, 256);
ROCWMMA_REGISTER_HIP_NON_NATIVE_VECTOR_TYPE_WITH_INC_DEC_OPS_AS_FLOAT(rocwmma::xfloat32_t, 512);

/// Register bfloat16_t vector types
ROCWMMA_REGISTER_HIP_NON_NATIVE_VECTOR_TYPE_WITH_INC_DEC_OPS_AS_FLOAT(rocwmma::bfloat16_t, 1);
ROCWMMA_REGISTER_HIP_NON_NATIVE_VECTOR_TYPE_WITH_INC_DEC_OPS_AS_FLOAT(rocwmma::bfloat16_t, 2);
ROCWMMA_REGISTER_HIP_NON_NATIVE_VECTOR_TYPE_WITH_INC_DEC_OPS_AS_FLOAT(rocwmma::bfloat16_t, 3);
ROCWMMA_REGISTER_HIP_NON_NATIVE_VECTOR_TYPE_WITH_INC_DEC_OPS_AS_FLOAT(rocwmma::bfloat16_t, 4);
ROCWMMA_REGISTER_HIP_NON_NATIVE_VECTOR_TYPE_WITH_INC_DEC_OPS_AS_FLOAT(rocwmma::bfloat16_t, 8);
ROCWMMA_REGISTER_HIP_NON_NATIVE_VECTOR_TYPE_WITH_INC_DEC_OPS_AS_FLOAT(rocwmma::bfloat16_t, 16);
ROCWMMA_REGISTER_HIP_NON_NATIVE_VECTOR_TYPE_WITH_INC_DEC_OPS_AS_FLOAT(rocwmma::bfloat16_t, 32);
ROCWMMA_REGISTER_HIP_NON_NATIVE_VECTOR_TYPE_WITH_INC_DEC_OPS_AS_FLOAT(rocwmma::bfloat16_t, 64);
ROCWMMA_REGISTER_HIP_NON_NATIVE_VECTOR_TYPE_WITH_INC_DEC_OPS_AS_FLOAT(rocwmma::bfloat16_t, 128);
ROCWMMA_REGISTER_HIP_NON_NATIVE_VECTOR_TYPE_WITH_INC_DEC_OPS_AS_FLOAT(rocwmma::bfloat16_t, 256);
ROCWMMA_REGISTER_HIP_NON_NATIVE_VECTOR_TYPE_WITH_INC_DEC_OPS_AS_FLOAT(rocwmma::bfloat16_t, 512);

#include "type_traits.hpp"
#include "utility/get.hpp"

namespace rocwmma
{
    template <typename VecT>
    struct VecTraits;

    template <typename T, uint32_t VecSize>
    struct VecTraits<HIP_vector_type<T, VecSize>>
    {
        // Vector class blueprint
        template <typename DataT = T, uint32_t size = VecSize>
        using VecT = HIP_vector_type<T, size>;

        // Current data type
        using DataT = typename VecT<>::value_type;

        // Current vector size
        constexpr static inline uint32_t size()
        {
            return VecSize;
        }
    };

    template <typename T, uint32_t VecSize>
    struct VecTraits<non_native_vector_base<T, VecSize>>
    {
        // Vector class blueprint
        template <typename DataT = T, uint32_t size = VecSize>
        using VecT = non_native_vector_base<T, size>;

        // Current data type
        using DataT = T;

        // Current vector size
        constexpr static inline uint32_t size()
        {
            return VecSize;
        }
    };
}

<<<<<<< HEAD
    template <typename VecT>
    ROCWMMA_HOST_DEVICE constexpr inline auto vector_size(VecT const& v)
    {
        return VecTraits<VecT>::size();
    }

    namespace detail
    {
        template <typename... Ts>
        struct first_type;

        template <typename T, typename... Ts>
        struct first_type<T, Ts...>
        {
            using type = T;
        };

        template <typename... Ts>
        using first_type_t = typename first_type<Ts...>::type;

        template <typename... Ts>
        struct is_same_type;

        template <typename T>
        struct is_same_type<T> : std::true_type
        {
        };

        template <typename T, typename U, typename... Ts>
        struct is_same_type<T, U, Ts...>
            : std::conditional_t<std::is_same<T, U>{}, is_same_type<U, Ts...>, std::false_type>
        {
        };

        template <typename... Ts>
        constexpr bool is_same_type_v = is_same_type<Ts...>::value;
    }

    ///////////////////////////////////////////////////////////////////
    ///           HIP_vector_type<T, N> utility overrides           ///
    ///                                                             ///
    /// Note: HIP_vector_type<T, N> uses vector extensions.         ///
    /// Element-wise access of vectors in constexpr is forbidden.   ///
    ///////////////////////////////////////////////////////////////////
    template <uint32_t Idx, typename DataT, uint32_t VecSize>
    ROCWMMA_HOST_DEVICE constexpr inline DataT& get(HIP_vector_type<DataT, VecSize>& v)
    {
        return reinterpret_cast<DataT*>(&v.data)[Idx];
    }

    template <uint32_t Idx, typename DataT, uint32_t VecSize>
    ROCWMMA_HOST_DEVICE constexpr inline DataT get(HIP_vector_type<DataT, VecSize> const& v)
    {
        return v.data[Idx];
    }

    template <typename DataT>
    ROCWMMA_HOST_DEVICE constexpr inline auto swap(HIP_vector_type<DataT, 2> const& v)
    {
        return HIP_vector_type<DataT, 2>{get<1>(v), get<0>(v)};
    }

    namespace detail
    {
        template <typename F, typename DataT, uint32_t Rank, size_t... I>
        constexpr decltype(auto)
            apply_impl(F fn, HIP_vector_type<DataT, Rank> const& v, index_sequence<I...>)
        {
            return fn(get<I>(v)...);
        }

    } // namespace detail

    template <typename F, typename DataT, uint32_t Rank>
    constexpr decltype(auto) apply(F fn, HIP_vector_type<DataT, Rank>& v)
    {
        constexpr std::size_t size = VecTraits<std::decay_t<decltype(v)>>::size();
        return detail::apply_impl(fn, v, detail::make_index_sequence<size>());
    }

    ///////////////////////////////////////////////////////////////////
    ///     non_native_vector_base<T, N> utility overrides          ///
    ///////////////////////////////////////////////////////////////////
    template <uint32_t Idx, typename DataT, uint32_t VecSize>
    ROCWMMA_HOST_DEVICE constexpr static inline DataT&
        get(non_native_vector_base<DataT, VecSize>& v)
    {
        return v[Idx];
    }

    template <uint32_t Idx, typename DataT, uint32_t VecSize>
    ROCWMMA_HOST_DEVICE constexpr static inline DataT
        get(non_native_vector_base<DataT, VecSize> const& v)
    {
        return v[Idx];
    }

    namespace detail
    {
        template <typename F, typename DataT, uint32_t Rank, size_t... I>
        constexpr decltype(auto)
            apply_impl(F fn, non_native_vector_base<DataT, Rank> const& v, index_sequence<I...>)
        {
            return fn(get<I>(v)...);
        }

    } // namespace detail

    template <typename F, typename DataT, uint32_t Rank>
    constexpr decltype(auto) apply(F fn, non_native_vector_base<DataT, Rank> const& v)
    {
        constexpr std::size_t size = VecTraits<std::decay_t<decltype(v)>>::size();
        return detail::apply_impl(fn, v, detail::make_index_sequence<size>());
    }

    template <typename... Ts>
    constexpr decltype(auto) make_vector(Ts&&... ts)
    {
        // TODO: When HIP_vector_type becomes constexpr replace with non_native_vector type.

        // Ensure that all the arguments are the same type
        static_assert(detail::is_same_type_v<std::decay_t<Ts>...>,
                      "Vector arguments must all be the same type");

        using DataT = typename detail::first_type_t<std::decay_t<Ts>...>;
        return non_native_vector_base<DataT, sizeof...(Ts)>{std::forward<Ts>(ts)...};
    }

    namespace detail
    {
        template <typename DataT0,
                  uint32_t Rank0,
                  size_t... Is0,
                  typename DataT1,
                  uint32_t Rank1,
                  size_t... Is1>
        constexpr static inline decltype(auto)
            vector_cat_impl(non_native_vector_base<DataT0, Rank0> const& lhs,
                            index_sequence<Is0...>,
                            non_native_vector_base<DataT1, Rank1> const& rhs,
                            index_sequence<Is1...>)
        {
            return make_vector(get<Is0>(lhs)..., get<Is1>(rhs)...);
        }

    } // namespace detail

    template <typename Lhs, typename Rhs>
    constexpr decltype(auto) vector_cat(Lhs&& lhs, Rhs&& rhs)
    {
        constexpr std::size_t Size0 = VecTraits<std::decay_t<decltype(lhs)>>::size();
        constexpr std::size_t Size1 = VecTraits<std::decay_t<decltype(rhs)>>::size();

        return detail::vector_cat_impl(std::forward<Lhs>(lhs),
                                       detail::make_index_sequence<Size0>(),
                                       std::forward<Rhs>(rhs),
                                       detail::make_index_sequence<Size1>());
    }

    namespace detail
    {
        template <typename DataT0, typename DataT1, uint32_t Rank, size_t... Is>
        constexpr static inline decltype(auto)
            mult_poly_vec_impl(non_native_vector_base<DataT0, Rank> const& lhs,
                               non_native_vector_base<DataT1, Rank> const& rhs,
                               index_sequence<Is...>)
        {
            return make_vector((get<Is>(lhs) * get<Is>(rhs))...);
        }

    } // namespace detail

    template <typename DataT0, typename DataT1, uint32_t Rank>
    constexpr decltype(auto) operator*(non_native_vector_base<DataT0, Rank> const& lhs,
                                       non_native_vector_base<DataT1, Rank> const& rhs)
    {
        return detail::mult_poly_vec_impl(lhs, rhs, detail::make_index_sequence<Rank>());
    }

    namespace detail
    {
        template <class BinOp, typename T, typename... Ts>
        ROCWMMA_HOST_DEVICE constexpr static inline std::decay_t<T>
            reduceOp_impl(T&& t, Ts&&... ts) noexcept
        {
            using CastT = std::decay_t<T>;
            if constexpr(sizeof...(Ts) >= 1)
            {
                return BinOp::exec(static_cast<CastT>(t),
                                   reduceOp_impl<BinOp>(std::forward<Ts>(ts)...));
            }
            else
            {
                return static_cast<CastT>(t);
            }
        }

        template <class BinOp, typename VecT, size_t... Is>
        ROCWMMA_HOST_DEVICE constexpr static inline decltype(auto)
            vector_reduce_impl(VecT&& v, index_sequence<Is...>) noexcept
        {
            return reduceOp_impl<BinOp>(get<Is>(std::forward<VecT>(v))...);
        }

        // Use with operations that have 1 operands
        template <class BinOp, typename VecT>
        ROCWMMA_HOST_DEVICE constexpr static inline decltype(auto)
            vector_reduce(VecT&& lhs) noexcept
        {
            return vector_reduce_impl<BinOp>(
                std::forward<VecT>(lhs),
                detail::make_index_sequence<VecTraits<std::decay_t<VecT>>::size()>{});
        }
    }

    template <typename VecT>
    ROCWMMA_HOST_DEVICE constexpr static inline decltype(auto)
        vector_reduce_and(VecT&& lhs) noexcept
    {
        return detail::vector_reduce<detail::BitwiseOp::And>(std::forward<VecT>(lhs));
    }

} // namespace rocwmma
=======
#include "utility/vector.hpp"
>>>>>>> 3437d73e

#endif // ROCWMMA_VECTOR_HPP<|MERGE_RESOLUTION|>--- conflicted
+++ resolved
@@ -442,232 +442,6 @@
     };
 }
 
-<<<<<<< HEAD
-    template <typename VecT>
-    ROCWMMA_HOST_DEVICE constexpr inline auto vector_size(VecT const& v)
-    {
-        return VecTraits<VecT>::size();
-    }
-
-    namespace detail
-    {
-        template <typename... Ts>
-        struct first_type;
-
-        template <typename T, typename... Ts>
-        struct first_type<T, Ts...>
-        {
-            using type = T;
-        };
-
-        template <typename... Ts>
-        using first_type_t = typename first_type<Ts...>::type;
-
-        template <typename... Ts>
-        struct is_same_type;
-
-        template <typename T>
-        struct is_same_type<T> : std::true_type
-        {
-        };
-
-        template <typename T, typename U, typename... Ts>
-        struct is_same_type<T, U, Ts...>
-            : std::conditional_t<std::is_same<T, U>{}, is_same_type<U, Ts...>, std::false_type>
-        {
-        };
-
-        template <typename... Ts>
-        constexpr bool is_same_type_v = is_same_type<Ts...>::value;
-    }
-
-    ///////////////////////////////////////////////////////////////////
-    ///           HIP_vector_type<T, N> utility overrides           ///
-    ///                                                             ///
-    /// Note: HIP_vector_type<T, N> uses vector extensions.         ///
-    /// Element-wise access of vectors in constexpr is forbidden.   ///
-    ///////////////////////////////////////////////////////////////////
-    template <uint32_t Idx, typename DataT, uint32_t VecSize>
-    ROCWMMA_HOST_DEVICE constexpr inline DataT& get(HIP_vector_type<DataT, VecSize>& v)
-    {
-        return reinterpret_cast<DataT*>(&v.data)[Idx];
-    }
-
-    template <uint32_t Idx, typename DataT, uint32_t VecSize>
-    ROCWMMA_HOST_DEVICE constexpr inline DataT get(HIP_vector_type<DataT, VecSize> const& v)
-    {
-        return v.data[Idx];
-    }
-
-    template <typename DataT>
-    ROCWMMA_HOST_DEVICE constexpr inline auto swap(HIP_vector_type<DataT, 2> const& v)
-    {
-        return HIP_vector_type<DataT, 2>{get<1>(v), get<0>(v)};
-    }
-
-    namespace detail
-    {
-        template <typename F, typename DataT, uint32_t Rank, size_t... I>
-        constexpr decltype(auto)
-            apply_impl(F fn, HIP_vector_type<DataT, Rank> const& v, index_sequence<I...>)
-        {
-            return fn(get<I>(v)...);
-        }
-
-    } // namespace detail
-
-    template <typename F, typename DataT, uint32_t Rank>
-    constexpr decltype(auto) apply(F fn, HIP_vector_type<DataT, Rank>& v)
-    {
-        constexpr std::size_t size = VecTraits<std::decay_t<decltype(v)>>::size();
-        return detail::apply_impl(fn, v, detail::make_index_sequence<size>());
-    }
-
-    ///////////////////////////////////////////////////////////////////
-    ///     non_native_vector_base<T, N> utility overrides          ///
-    ///////////////////////////////////////////////////////////////////
-    template <uint32_t Idx, typename DataT, uint32_t VecSize>
-    ROCWMMA_HOST_DEVICE constexpr static inline DataT&
-        get(non_native_vector_base<DataT, VecSize>& v)
-    {
-        return v[Idx];
-    }
-
-    template <uint32_t Idx, typename DataT, uint32_t VecSize>
-    ROCWMMA_HOST_DEVICE constexpr static inline DataT
-        get(non_native_vector_base<DataT, VecSize> const& v)
-    {
-        return v[Idx];
-    }
-
-    namespace detail
-    {
-        template <typename F, typename DataT, uint32_t Rank, size_t... I>
-        constexpr decltype(auto)
-            apply_impl(F fn, non_native_vector_base<DataT, Rank> const& v, index_sequence<I...>)
-        {
-            return fn(get<I>(v)...);
-        }
-
-    } // namespace detail
-
-    template <typename F, typename DataT, uint32_t Rank>
-    constexpr decltype(auto) apply(F fn, non_native_vector_base<DataT, Rank> const& v)
-    {
-        constexpr std::size_t size = VecTraits<std::decay_t<decltype(v)>>::size();
-        return detail::apply_impl(fn, v, detail::make_index_sequence<size>());
-    }
-
-    template <typename... Ts>
-    constexpr decltype(auto) make_vector(Ts&&... ts)
-    {
-        // TODO: When HIP_vector_type becomes constexpr replace with non_native_vector type.
-
-        // Ensure that all the arguments are the same type
-        static_assert(detail::is_same_type_v<std::decay_t<Ts>...>,
-                      "Vector arguments must all be the same type");
-
-        using DataT = typename detail::first_type_t<std::decay_t<Ts>...>;
-        return non_native_vector_base<DataT, sizeof...(Ts)>{std::forward<Ts>(ts)...};
-    }
-
-    namespace detail
-    {
-        template <typename DataT0,
-                  uint32_t Rank0,
-                  size_t... Is0,
-                  typename DataT1,
-                  uint32_t Rank1,
-                  size_t... Is1>
-        constexpr static inline decltype(auto)
-            vector_cat_impl(non_native_vector_base<DataT0, Rank0> const& lhs,
-                            index_sequence<Is0...>,
-                            non_native_vector_base<DataT1, Rank1> const& rhs,
-                            index_sequence<Is1...>)
-        {
-            return make_vector(get<Is0>(lhs)..., get<Is1>(rhs)...);
-        }
-
-    } // namespace detail
-
-    template <typename Lhs, typename Rhs>
-    constexpr decltype(auto) vector_cat(Lhs&& lhs, Rhs&& rhs)
-    {
-        constexpr std::size_t Size0 = VecTraits<std::decay_t<decltype(lhs)>>::size();
-        constexpr std::size_t Size1 = VecTraits<std::decay_t<decltype(rhs)>>::size();
-
-        return detail::vector_cat_impl(std::forward<Lhs>(lhs),
-                                       detail::make_index_sequence<Size0>(),
-                                       std::forward<Rhs>(rhs),
-                                       detail::make_index_sequence<Size1>());
-    }
-
-    namespace detail
-    {
-        template <typename DataT0, typename DataT1, uint32_t Rank, size_t... Is>
-        constexpr static inline decltype(auto)
-            mult_poly_vec_impl(non_native_vector_base<DataT0, Rank> const& lhs,
-                               non_native_vector_base<DataT1, Rank> const& rhs,
-                               index_sequence<Is...>)
-        {
-            return make_vector((get<Is>(lhs) * get<Is>(rhs))...);
-        }
-
-    } // namespace detail
-
-    template <typename DataT0, typename DataT1, uint32_t Rank>
-    constexpr decltype(auto) operator*(non_native_vector_base<DataT0, Rank> const& lhs,
-                                       non_native_vector_base<DataT1, Rank> const& rhs)
-    {
-        return detail::mult_poly_vec_impl(lhs, rhs, detail::make_index_sequence<Rank>());
-    }
-
-    namespace detail
-    {
-        template <class BinOp, typename T, typename... Ts>
-        ROCWMMA_HOST_DEVICE constexpr static inline std::decay_t<T>
-            reduceOp_impl(T&& t, Ts&&... ts) noexcept
-        {
-            using CastT = std::decay_t<T>;
-            if constexpr(sizeof...(Ts) >= 1)
-            {
-                return BinOp::exec(static_cast<CastT>(t),
-                                   reduceOp_impl<BinOp>(std::forward<Ts>(ts)...));
-            }
-            else
-            {
-                return static_cast<CastT>(t);
-            }
-        }
-
-        template <class BinOp, typename VecT, size_t... Is>
-        ROCWMMA_HOST_DEVICE constexpr static inline decltype(auto)
-            vector_reduce_impl(VecT&& v, index_sequence<Is...>) noexcept
-        {
-            return reduceOp_impl<BinOp>(get<Is>(std::forward<VecT>(v))...);
-        }
-
-        // Use with operations that have 1 operands
-        template <class BinOp, typename VecT>
-        ROCWMMA_HOST_DEVICE constexpr static inline decltype(auto)
-            vector_reduce(VecT&& lhs) noexcept
-        {
-            return vector_reduce_impl<BinOp>(
-                std::forward<VecT>(lhs),
-                detail::make_index_sequence<VecTraits<std::decay_t<VecT>>::size()>{});
-        }
-    }
-
-    template <typename VecT>
-    ROCWMMA_HOST_DEVICE constexpr static inline decltype(auto)
-        vector_reduce_and(VecT&& lhs) noexcept
-    {
-        return detail::vector_reduce<detail::BitwiseOp::And>(std::forward<VecT>(lhs));
-    }
-
-} // namespace rocwmma
-=======
 #include "utility/vector.hpp"
->>>>>>> 3437d73e
 
 #endif // ROCWMMA_VECTOR_HPP
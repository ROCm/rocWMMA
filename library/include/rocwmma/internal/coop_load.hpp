/*******************************************************************************
 *
 * MIT License
 *
 * Copyright 2021-2022 Advanced Micro Devices, Inc.
 *
 * Permission is hereby granted, free of charge, to any person obtaining a copy
 * of this software and associated documentation files (the "Software"), to deal
 * in the Software without restriction, including without limitation the rights
 * to use, copy, modify, merge, publish, distribute, sublicense, and/or sell
 * copies of the Software, and to permit persons to whom the Software is
 * furnished to do so, subject to the following conditions:
 *
 * The above copyright notice and this permission notice shall be included in
 * all copies or substantial portions of the Software.
 *
 * THE SOFTWARE IS PROVIDED "AS IS", WITHOUT WARRANTY OF ANY KIND, EXPRESS OR
 * IMPLIED, INCLUDING BUT NOT LIMITED TO THE WARRANTIES OF MERCHANTABILITY,
 * FITNESS FOR A PARTICULAR PURPOSE AND NONINFRINGEMENT. IN NO EVENT SHALL THE
 * AUTHORS OR COPYRIGHT HOLDERS BE LIABLE FOR ANY CLAIM, DAMAGES OR OTHER
 * LIABILITY, WHETHER IN AN ACTION OF CONTRACT, TORT OR OTHERWISE, ARISING FROM,
 * OUT OF OR IN CONNECTION WITH THE SOFTWARE OR THE USE OR OTHER DEALINGS IN THE
 * SOFTWARE.
 *
 *******************************************************************************/
#ifndef ROCWMMA_COOP_LOAD_HPP
#define ROCWMMA_COOP_LOAD_HPP

#include "io_traits.hpp"
#include "layout.hpp"
#include "opaque_load.hpp"
#include "types.hpp"
#include "utils.hpp"

namespace rocwmma
{

    template <uint32_t BlockDim,
              uint32_t BlockK,
              typename DataT,
              class DataLayout,
              class MatrixLayout,
              uint32_t VectorWidth,
              uint32_t SpCount = 0>
    struct CooperativeLoad
    {
        using IOTraits = IOTraits<BlockDim, BlockK, DataT, VectorWidth>;
        struct Traits
        {
            enum : uint32_t
            {
                SplitCount   = SpCount,
                SplitIOCount = IOTraits::IOCount / SplitCount
            };

            // Load implementation
            // Iteratively loads the entire block
            using Loader = detail::amdgcn_opaque_load<DataT, VectorWidth>;
            using LoadT  = typename Loader::LoadT;

            // Block output vector
            using OutputT = VecT<DataT, IOTraits::UnpackedSize>;

            static_assert(SplitCount > 0 && SplitCount <= IOTraits::IOCount,
                          "Invalid SplitCount range");
            static_assert(IOTraits::IOCount % SplitCount == 0,
                          "IOCount must be divisible by SplitCount");
            static_assert(OutputT::size() % SplitCount == 0,
                          "Register count not divisible by SplitCount");
            static_assert(OutputT::size() / SplitCount >= 1, "Partial registers not supported");
        };

        __device__ static inline void exec(typename Traits::OutputT& data,
                                           DataT const*              dataPtr,
                                           uint32_t                  ldm,
                                           uint32_t                  waveIndex,
                                           uint32_t                  waveCount)
        {
            using Loader = typename Traits::Loader;

            // For the cases where there are more groups than splits.
            if(waveIndex >= Traits::SplitCount)
                return;

            // Align threads to starting positions
            auto baseOffset = MatrixLayout::baseOffset();

            // Break down block into iterable loads
            auto splitIter = data.template begin<Traits::LoadT::size()>();

#pragma unroll
            for(uint32_t i = 0; i < Traits::SplitCount; ++i)
            {
                if(i % waveCount == waveIndex)
                {
                    auto ioIter = splitIter;
#pragma unroll
                    for(uint32_t j = 0; j < Traits::SplitIOCount; ++j)
                    {
<<<<<<< HEAD
                        *ioIter = *Loader::exec(
                            loadPtr,
                            DataLayout::fromMatrixCoord(
                                baseOffset + MatrixLayout::cumulativeOffset(ioIter.index()), ldm));
=======
                        Loader::exec(
                            *ioIter,
                            dataPtr,
                            DataMapper::fromMatrixCoord(
                                baseOffset + MatrixMapper::cumulativeOffset(ioIter.index()), ldm));
>>>>>>> af540a04
                        ioIter++;
                    }
                }
                splitIter += Traits::SplitIOCount;
            }
        }
    };

    // Wrapper for runtime wave count
    template <uint32_t BlockDim,
              uint32_t BlockK,
              typename DataT,
              class DataLayout,
              class MatrixLayout,
              uint32_t VectorWidth>
    struct CooperativeLoad<BlockDim, BlockK, DataT, DataLayout, MatrixLayout, VectorWidth, 0>
    {
        template <uint32_t SplitCount>
        using CoopLoad = CooperativeLoad<BlockDim,
                                         BlockK,
                                         DataT,
                                         DataLayout,
                                         MatrixLayout,
                                         VectorWidth,
                                         SplitCount>;

        struct Traits
        {
            using IOTraits = IOTraits<BlockDim, BlockK, DataT, VectorWidth>;

            enum : uint32_t
            {
                MaxSplit = IOTraits::IOCount
            };

            // All loads will have the same result type
            using OutputT = typename CoopLoad<1>::Traits::OutputT;
        };

        /*
    * While we try to do the runtime dispatching, we need to make sure that we only
    * instantiate splitting functions that make sense. The maximum possible split is the
    * same value as IOCount, which for now we will limit to 8.
    *
    * Note: The additional template parameter OutgoingT sets us up for proper forwarding
    * technique while allowing us to use it as the dependent parameter to exploit SFINAE
    * and hide instantiations that would be otherwise not compileable.
    */

        // IOCount of 8+ can potentially split work between 8 waves
        template <typename OutgoingT,
                  typename std::enable_if<std::is_same<typename Traits::OutputT,
                                                       typename std::decay<OutgoingT>::type>::value
                                              && Traits::MaxSplit >= 64,
                                          int>::type
                  = 0>
        __device__ static inline void exec(OutgoingT&&  output,
                                           DataT const* dataPtr,
                                           uint32_t     ldm,
                                           uint32_t     waveIndex,
                                           uint32_t     waveCount,
                                           uint32_t     splitCount)
        {
            if(splitCount >= 64)
            {
                CoopLoad<64>::exec(
                    std::forward<OutgoingT>(output), dataPtr, ldm, waveIndex, waveCount);
            }
            else if(splitCount == 32)
            {
                CoopLoad<32>::exec(
                    std::forward<OutgoingT>(output), dataPtr, ldm, waveIndex, waveCount);
            }
            else if(splitCount == 16)
            {
                CoopLoad<16>::exec(
                    std::forward<OutgoingT>(output), dataPtr, ldm, waveIndex, waveCount);
            }
            else if(splitCount == 8)
            {
                CoopLoad<8>::exec(
                    std::forward<OutgoingT>(output), dataPtr, ldm, waveIndex, waveCount);
            }
            else if(splitCount == 4)
            {
                CoopLoad<4>::exec(
                    std::forward<OutgoingT>(output), dataPtr, ldm, waveIndex, waveCount);
            }
            else if(splitCount == 2)
            {
                CoopLoad<2>::exec(
                    std::forward<OutgoingT>(output), dataPtr, ldm, waveIndex, waveCount);
            }
            else if(splitCount == 1)
            {
                CoopLoad<1>::exec(
                    std::forward<OutgoingT>(output), dataPtr, ldm, waveIndex, waveCount);
            }
            else
            {
                assert(0 && "Unsupported split count. Try reducing workgroup waves.");
            }
        }

        template <typename OutgoingT,
                  typename std::enable_if<std::is_same<typename Traits::OutputT,
                                                       typename std::decay<OutgoingT>::type>::value
                                              && Traits::MaxSplit == 32,
                                          int>::type
                  = 0>
        __device__ static inline void exec(OutgoingT&&  output,
                                           DataT const* dataPtr,
                                           uint32_t     ldm,
                                           uint32_t     waveIndex,
                                           uint32_t     waveCount,
                                           uint32_t     splitCount)
        {
            if(splitCount >= 32)
            {
                CoopLoad<32>::exec(
                    std::forward<OutgoingT>(output), dataPtr, ldm, waveIndex, waveCount);
            }
            else if(splitCount == 16)
            {
                CoopLoad<16>::exec(
                    std::forward<OutgoingT>(output), dataPtr, ldm, waveIndex, waveCount);
            }
            else if(splitCount == 8)
            {
                CoopLoad<8>::exec(
                    std::forward<OutgoingT>(output), dataPtr, ldm, waveIndex, waveCount);
            }
            else if(splitCount == 4)
            {
                CoopLoad<4>::exec(
                    std::forward<OutgoingT>(output), dataPtr, ldm, waveIndex, waveCount);
            }
            else if(splitCount == 2)
            {
                CoopLoad<2>::exec(
                    std::forward<OutgoingT>(output), dataPtr, ldm, waveIndex, waveCount);
            }
            else if(splitCount == 1)
            {
                CoopLoad<1>::exec(
                    std::forward<OutgoingT>(output), dataPtr, ldm, waveIndex, waveCount);
            }
            else
            {
                assert(0 && "Unsupported split count. Try reducing workgroup waves.");
            }
        }

        template <typename OutgoingT,
                  typename std::enable_if<std::is_same<typename Traits::OutputT,
                                                       typename std::decay<OutgoingT>::type>::value
                                              && Traits::MaxSplit == 16,
                                          int>::type
                  = 0>
        __device__ static inline void exec(OutgoingT&&  output,
                                           DataT const* dataPtr,
                                           uint32_t     ldm,
                                           uint32_t     waveIndex,
                                           uint32_t     waveCount,
                                           uint32_t     splitCount)
        {
            if(splitCount >= 16)
            {
                CoopLoad<16>::exec(
                    std::forward<OutgoingT>(output), dataPtr, ldm, waveIndex, waveCount);
            }
            else if(splitCount == 8)
            {
                CoopLoad<8>::exec(
                    std::forward<OutgoingT>(output), dataPtr, ldm, waveIndex, waveCount);
            }
            else if(splitCount == 4)
            {
                CoopLoad<4>::exec(
                    std::forward<OutgoingT>(output), dataPtr, ldm, waveIndex, waveCount);
            }
            else if(splitCount == 2)
            {
                CoopLoad<2>::exec(
                    std::forward<OutgoingT>(output), dataPtr, ldm, waveIndex, waveCount);
            }
            else if(splitCount == 1)
            {
                CoopLoad<1>::exec(
                    std::forward<OutgoingT>(output), dataPtr, ldm, waveIndex, waveCount);
            }
            else
            {
                assert(0 && "Unsupported split count. Try reducing workgroup waves.");
            }
        }

        template <typename OutgoingT,
                  typename std::enable_if<std::is_same<typename Traits::OutputT,
                                                       typename std::decay<OutgoingT>::type>::value
                                              && Traits::MaxSplit == 8,
                                          int>::type
                  = 0>
        __device__ static inline void exec(OutgoingT&&  output,
                                           DataT const* dataPtr,
                                           uint32_t     ldm,
                                           uint32_t     waveIndex,
                                           uint32_t     waveCount,
                                           uint32_t     splitCount)
        {
            if(splitCount >= 8)
            {
                CoopLoad<8>::exec(
                    std::forward<OutgoingT>(output), dataPtr, ldm, waveIndex, waveCount);
            }
            else if(splitCount == 4)
            {
                CoopLoad<4>::exec(
                    std::forward<OutgoingT>(output), dataPtr, ldm, waveIndex, waveCount);
            }
            else if(splitCount == 2)
            {
                CoopLoad<2>::exec(
                    std::forward<OutgoingT>(output), dataPtr, ldm, waveIndex, waveCount);
            }
            else if(splitCount == 1)
            {
                CoopLoad<1>::exec(
                    std::forward<OutgoingT>(output), dataPtr, ldm, waveIndex, waveCount);
            }
            else
            {
                assert(0 && "Unsupported split count. Try reducing workgroup waves.");
            }
        }

        template <typename OutgoingT,
                  typename std::enable_if<std::is_same<typename Traits::OutputT,
                                                       typename std::decay<OutgoingT>::type>::value
                                              && Traits::MaxSplit == 4,
                                          int>::type
                  = 0>
        __device__ static inline void exec(OutgoingT&&  output,
                                           DataT const* dataPtr,
                                           uint32_t     ldm,
                                           uint32_t     waveIndex,
                                           uint32_t     waveCount,
                                           uint32_t     splitCount)
        {
            if(splitCount >= 4)
            {
                CoopLoad<4>::exec(
                    std::forward<OutgoingT>(output), dataPtr, ldm, waveIndex, waveCount);
            }
            else if(splitCount == 2)
            {
                CoopLoad<2>::exec(
                    std::forward<OutgoingT>(output), dataPtr, ldm, waveIndex, waveCount);
            }
            else if(splitCount == 1)
            {
                CoopLoad<1>::exec(
                    std::forward<OutgoingT>(output), dataPtr, ldm, waveIndex, waveCount);
            }
            else
            {
                assert(0 && "Unsupported split count. Try reducing workgroup waves.");
            }
        }

        template <typename OutgoingT,
                  typename std::enable_if<std::is_same<typename Traits::OutputT,
                                                       typename std::decay<OutgoingT>::type>::value
                                              && Traits::MaxSplit == 2,
                                          int>::type
                  = 0>
        __device__ static inline void exec(OutgoingT&&  output,
                                           DataT const* dataPtr,
                                           uint32_t     ldm,
                                           uint32_t     waveIndex,
                                           uint32_t     waveCount,
                                           uint32_t     splitCount)
        {
            if(splitCount >= 2)
            {
                CoopLoad<2>::exec(
                    std::forward<OutgoingT>(output), dataPtr, ldm, waveIndex, waveCount);
            }
            else if(splitCount == 1)
            {
                CoopLoad<1>::exec(
                    std::forward<OutgoingT>(output), dataPtr, ldm, waveIndex, waveCount);
            }
            else
            {
                assert(0 && "Unsupported split count. Try reducing workgroup waves.");
            }
        }

        template <typename OutgoingT,
                  typename std::enable_if<std::is_same<typename Traits::OutputT,
                                                       typename std::decay<OutgoingT>::type>::value
                                              && Traits::MaxSplit == 1,
                                          int>::type
                  = 0>
        __device__ static inline void exec(OutgoingT&&  output,
                                           DataT const* dataPtr,
                                           uint32_t     ldm,
                                           uint32_t     waveIndex,
                                           uint32_t     waveCount,
                                           uint32_t     splitCount)
        {
            if(splitCount >= 1)
            {
                CoopLoad<1>::exec(
                    std::forward<OutgoingT>(output), dataPtr, ldm, waveIndex, waveCount);
            }
            else
            {
                assert(0 && "Unsupported split count. Try reducing workgroup waves.");
            }
        }
    };

} // namespace rocwmma

#endif // ROCWMMA_COOP_LOAD_HPP<|MERGE_RESOLUTION|>--- conflicted
+++ resolved
@@ -97,18 +97,11 @@
 #pragma unroll
                     for(uint32_t j = 0; j < Traits::SplitIOCount; ++j)
                     {
-<<<<<<< HEAD
-                        *ioIter = *Loader::exec(
-                            loadPtr,
-                            DataLayout::fromMatrixCoord(
-                                baseOffset + MatrixLayout::cumulativeOffset(ioIter.index()), ldm));
-=======
                         Loader::exec(
                             *ioIter,
                             dataPtr,
-                            DataMapper::fromMatrixCoord(
+                            DataLayout::fromMatrixCoord(
                                 baseOffset + MatrixMapper::cumulativeOffset(ioIter.index()), ldm));
->>>>>>> af540a04
                         ioIter++;
                     }
                 }

--- conflicted
+++ resolved
@@ -145,11 +145,8 @@
                                             rocwmma_hip_f8_rounding_mode rm
                                             = rocwmma_hip_f8_rounding_mode::standard,
                                             uint32_t rng = 0)
-<<<<<<< HEAD
-        : rocwmma_f8((float)v, rm, rng)
-=======
                                 : rocwmma_f8((float)v, rm, rng)
->>>>>>> 106b7297
+
     {
     }
 
@@ -208,7 +205,6 @@
         return _Float16(float(*this)); // convert to float, then convert to f16
     }
 
-<<<<<<< HEAD
     // convert to unsigned int
     explicit inline ROCWMMA_HOST_DEVICE operator uint32_t() const
     {
@@ -226,9 +222,7 @@
     {
         return double(float(*this)); // convert to float, then convert to double
     }
-
-=======
->>>>>>> 106b7297
+  
     inline ROCWMMA_HOST_DEVICE rocwmma_f8 operator- ()
     {
         this->data ^= 0x80;
@@ -252,10 +246,6 @@
     {
         return data == 0x80;
     }
-<<<<<<< HEAD
-
-=======
->>>>>>> 106b7297
 };
 
 struct rocwmma_bf8
@@ -415,7 +405,6 @@
         return _Float16(float(*this)); // convert to float, then convert to f16
     }
 
-<<<<<<< HEAD
     // convert to unsigned int
     explicit inline ROCWMMA_HOST_DEVICE operator uint32_t() const
     {
@@ -436,10 +425,6 @@
 
     inline ROCWMMA_HOST_DEVICE rocwmma_bf8 operator- ()
     {
-=======
-    inline ROCWMMA_HOST_DEVICE rocwmma_bf8 operator- ()
-    {
->>>>>>> 106b7297
         this->data ^= 0x80;
         return *this;
     }

/*******************************************************************************
 *
 * MIT License
 *
 * Copyright (C) 2021-2024 Advanced Micro Devices, Inc. All rights reserved.
 *
 * Permission is hereby granted, free of charge, to any person obtaining a copy
 * of this software and associated documentation files (the "Software"), to deal
 * in the Software without restriction, including without limitation the rights
 * to use, copy, modify, merge, publish, distribute, sublicense, and/or sell
 * copies of the Software, and to permit persons to whom the Software is
 * furnished to do so, subject to the following conditions:
 *
 * The above copyright notice and this permission notice shall be included in
 * all copies or substantial portions of the Software.
 *
 * THE SOFTWARE IS PROVIDED "AS IS", WITHOUT WARRANTY OF ANY KIND, EXPRESS OR
 * IMPLIED, INCLUDING BUT NOT LIMITED TO THE WARRANTIES OF MERCHANTABILITY,
 * FITNESS FOR A PARTICULAR PURPOSE AND NONINFRINGEMENT. IN NO EVENT SHALL THE
 * AUTHORS OR COPYRIGHT HOLDERS BE LIABLE FOR ANY CLAIM, DAMAGES OR OTHER
 * LIABILITY, WHETHER IN AN ACTION OF CONTRACT, TORT OR OTHERWISE, ARISING FROM,
 * OUT OF OR IN CONNECTION WITH THE SOFTWARE OR THE USE OR OTHER DEALINGS IN THE
 * SOFTWARE.
 *
 *******************************************************************************/
#ifndef ROCWMMA_TRANSFORMS_IMPL_HPP
#define ROCWMMA_TRANSFORMS_IMPL_HPP

#include "transforms.hpp"

#include "dpp.hpp"
#include "io_traits.hpp"
#include "pack_util.hpp"
#include "permute.hpp"
#include "utils.hpp"
#include "vector_util.hpp"

namespace rocwmma
{
    ///
    /// AOS -> SOA : Transform from inline VW to ortho VW
    ///

    template <typename DataT, uint32_t VecSize>
    ROCWMMA_DEVICE static inline auto unpackLo2(VecT<DataT, VecSize> const& v)
    {
        static_assert(VecSize % 2 == 0, "VecSize must be a multiple of 2");
        using PackUtil = PackUtil<DataT>;

        return PackUtil::template paddedUnpack<VecSize / 2>(
            Blend::Zip2::exec(PackUtil::paddedPack(extractEven(v)),
                              Dpp::RotateR16<2>::exec(PackUtil::paddedPack(extractOdd(v)))));
    }

    template <typename DataT, uint32_t VecSize>
    ROCWMMA_DEVICE static inline auto unpackLo4(VecT<DataT, VecSize> const& v)
    {
        static_assert(VecSize % 2 == 0, "VecSize must be a multiple of 2");
        using PackUtil = PackUtil<DataT>;

        return PackUtil::template paddedUnpack<VecSize / 2>(
            Dpp::template RotateR16<4, 0xF, 0xA>::exec(PackUtil::paddedPack(extractOdd(v)),
                                                       PackUtil::paddedPack(extractEven(v))));
    }

    template <typename DataT, uint32_t VecSize>
    ROCWMMA_DEVICE static inline auto unpackLo8(VecT<DataT, VecSize> const& v)
    {
        static_assert(VecSize % 2 == 0, "VecSize must be a multiple of 2");
        using PackUtil = PackUtil<DataT>;

        return PackUtil::template paddedUnpack<VecSize / 2>(
            Dpp::template RotateR16<8, 0xF, 0xC>::exec(PackUtil::paddedPack(extractOdd(v)),
                                                       PackUtil::paddedPack(extractEven(v))));
    }

    template <typename DataT, uint32_t VecSize>
    ROCWMMA_DEVICE static inline auto unpackHi2(VecT<DataT, VecSize> const& v)
    {
        static_assert(VecSize % 2 == 0, "VecSize must be a multiple of 2");
        using PackUtil = PackUtil<DataT>;

        return PackUtil::template paddedUnpack<VecSize / 2>(
            Blend::Zip2::exec(Dpp::RotateR16<14>::exec(PackUtil::paddedPack(extractEven(v))),
                              PackUtil::paddedPack(extractOdd(v))));
    }

    template <typename DataT, uint32_t VecSize>
    ROCWMMA_DEVICE static inline auto unpackHi4(VecT<DataT, VecSize> const& v)
    {
        static_assert(VecSize % 2 == 0, "VecSize must be a multiple of 2");
        using PackUtil = PackUtil<DataT>;

        return PackUtil::template paddedUnpack<VecSize / 2>(
            Dpp::template RotateR16<12, 0xF, 0x5>::exec(PackUtil::paddedPack(extractEven(v)),
                                                        PackUtil::paddedPack(extractOdd(v))));
    }

    template <typename DataT, uint32_t VecSize>
    ROCWMMA_DEVICE static inline auto unpackHi8(VecT<DataT, VecSize> const& v)
    {
        static_assert(VecSize % 2 == 0, "VecSize must be a multiple of 2");
        using PackUtil = PackUtil<DataT>;

        return PackUtil::template paddedUnpack<VecSize / 2>(
            Dpp::template RotateR16<8, 0xF, 0x3>::exec(PackUtil::paddedPack(extractEven(v)),
                                                       PackUtil::paddedPack(extractOdd(v))));
    }

    template <typename DataT, uint32_t VecSize>
    ROCWMMA_DEVICE static inline auto unpackLoHi1(VecT<DataT, VecSize> const& v)
    {
        static_assert(VecSize % 2 == 0, "VecSize must be a multiple of 2");
        using PackUtil = PackUtil<DataT>;

        auto evens = PackUtil::paddedPack(extractEven(v));
        auto odds  = PackUtil::paddedPack(extractOdd(v));
        auto lo    = Blend::Zip1::exec(evens, Dpp::RotateR16<1>::exec(odds));
        auto hi    = Blend::Zip1::exec(Dpp::RotateR16<15>::exec(evens), odds);

        return concat(PackUtil::template paddedUnpack<VecSize / 2u>(lo),
                      PackUtil::template paddedUnpack<VecSize / 2u>(hi));
    }

    template <typename DataT, uint32_t VecSize>
    ROCWMMA_DEVICE static inline auto unpackLoHi2(VecT<DataT, VecSize> const& v)
    {
        static_assert(VecSize % 2 == 0, "VecSize must be a multiple of 2");
        using PackUtil = PackUtil<DataT>;

        auto evens = PackUtil::paddedPack(extractEven(v));
        auto odds  = PackUtil::paddedPack(extractOdd(v));
        auto lo    = Blend::Zip2::exec(evens, Dpp::RotateR16<2>::exec(odds));
        auto hi    = Blend::Zip2::exec(Dpp::RotateR16<14>::exec(evens), odds);

        return concat(PackUtil::template paddedUnpack<VecSize / 2u>(lo),
                      PackUtil::template paddedUnpack<VecSize / 2u>(hi));
    }

    template <typename DataT, uint32_t VecSize>
    ROCWMMA_DEVICE static inline auto unpackLoHi4(VecT<DataT, VecSize> const& v)
    {
        static_assert(VecSize % 2 == 0, "VecSize must be a multiple of 2");
        using PackUtil = PackUtil<DataT>;

        auto evens = PackUtil::paddedPack(extractEven(v));
        auto odds  = PackUtil::paddedPack(extractOdd(v));
        auto lo    = Dpp::template RotateR16<4, 0xF, 0xA>::exec(odds, evens);
        auto hi    = Dpp::template RotateR16<12, 0xF, 0x5>::exec(evens, odds);

        return concat(PackUtil::template paddedUnpack<VecSize / 2u>(lo),
                      PackUtil::template paddedUnpack<VecSize / 2u>(hi));
    }

    template <typename DataT, uint32_t VecSize>
    ROCWMMA_DEVICE static inline auto unpackLoHi8(VecT<DataT, VecSize> const& v)
    {
        static_assert(VecSize % 2 == 0, "VecSize must be a multiple of 2");
        using PackUtil = PackUtil<DataT>;

        auto evens = PackUtil::paddedPack(extractEven(v));
        auto odds  = PackUtil::paddedPack(extractOdd(v));
        auto lo    = Dpp::template RotateR16<8, 0xF, 0xC>::exec(odds, evens);
        auto hi    = Dpp::template RotateR16<8, 0xF, 0x3>::exec(evens, odds);

        return concat(PackUtil::template paddedUnpack<VecSize / 2u>(lo),
                      PackUtil::template paddedUnpack<VecSize / 2u>(hi));
    }

    template <typename DataT, uint32_t VecSize>
    ROCWMMA_DEVICE static inline auto unpackLoHi16(VecT<DataT, VecSize> const& v)
    {
        static_assert(VecSize % 2 == 0, "VecSize must be a multiple of 2");
        using PackUtil = PackUtil<DataT>;

        // TODO replace with dpp::move
        auto lo     = PackUtil::paddedPack(extractEven(v));
        auto hi     = PackUtil::paddedPack(extractOdd(v));
        auto rot_lo = Swizzle::RotateR32<16>::exec(lo);
        auto rot_hi = Swizzle::RotateR32<16>::exec(hi);
        lo          = Blend::Zip16::exec(lo, rot_hi);
        hi          = Blend::Zip16::exec(rot_lo, hi);

        return concat(PackUtil::template paddedUnpack<VecSize / 2u>(lo),
                      PackUtil::template paddedUnpack<VecSize / 2u>(hi));
    }

    // TODO: Wave64 only?
    template <typename DataT, uint32_t VecSize>
    ROCWMMA_DEVICE static inline auto unpackLoHi32(VecT<DataT, VecSize> const& v)
    {
        static_assert(VecSize % 2 == 0, "VecSize must be a multiple of 2");
        using PackUtil = PackUtil<DataT>;

        auto lo = PackUtil::paddedPack(extractEven(v));
        auto hi = PackUtil::paddedPack(extractOdd(v));

        // TODO: label as rotateR64 for consistency?
        // TODO replace with dpp::move
        auto rot_lo = Permute::RotateWaveR<32>::exec(lo);
        auto rot_hi = Permute::RotateWaveR<32>::exec(hi);
        lo          = Blend::Zip32::exec(lo, rot_hi);
        hi          = Blend::Zip32::exec(rot_lo, hi);

        return concat(PackUtil::template paddedUnpack<VecSize / 2u>(lo),
                      PackUtil::template paddedUnpack<VecSize / 2u>(hi));
    }

    namespace TransformsImpl
    {
        namespace Ops
        {
            template <uint32_t BlockDim, uint32_t VectorWidth>
            struct AosToSoa
            {
                constexpr static uint32_t VW      = VectorWidth;
                constexpr static uint32_t VecSize = VW * (BlockDim / Constants::AMDGCN_WAVE_SIZE);

                template <typename DataT, uint32_t VecSize>
                ROCWMMA_DEVICE constexpr static inline auto exec(VecT<DataT, VecSize> const& v)
                {
                    return v;
                }
            };

            template <uint32_t BlockDim, uint32_t VectorWidth>
            struct SoaToAos
            {
                constexpr static uint32_t VW      = VectorWidth;
                constexpr static uint32_t VecSize = VW * (BlockDim / Constants::AMDGCN_WAVE_SIZE);

                template <typename DataT, uint32_t VecSize>
                ROCWMMA_DEVICE constexpr static inline auto exec(VecT<DataT, VecSize> const& v)
                {
                    return v;
                }
            };

            template <>
            struct AosToSoa<16, 16>
            {
                constexpr static uint32_t VW       = 16;
                constexpr static uint32_t VecSize  = 16;
                constexpr static uint32_t BlockDim = 16;

                template <typename DataT>
                ROCWMMA_DEVICE constexpr static inline auto exec(VecT<DataT, VecSize> const& v)
                {
                    using PackUtil = PackUtil<DataT>;

                    // Step 1 : Unpack groups of 1
                    auto result = unpackLoHi1(v);

                    // Step 2 : Unpack groups of 2
                    result = unpackLoHi2(result);

                    // Step 3 : Unpack groups of 4
                    result = unpackLoHi4(result);

                    // Step 4 : Unpack groups of 8
                    result = unpackLoHi8(result);

                    return result;
                }
            };

            template <>
            struct AosToSoa<32, 16>
            {
                constexpr static uint32_t VW      = 16;
                constexpr static uint32_t VecSize = 16;

                template <typename DataT>
                ROCWMMA_DEVICE constexpr static inline auto exec(VecT<DataT, VecSize> const& v)
                {
                    using PackUtil = PackUtil<DataT>;

                    // Step 1 : Unpack groups of 2
                    auto result = unpackLoHi2(v);

                    // Step 2 : Unpack groups of 4
                    result = unpackLoHi4(result);

                    // Step 3 : Unpack groups of 8
                    result = unpackLoHi8(result);

                    // Step 4 : Unpack groups of 16
                    result = unpackLoHi16(result);

                    // Step 5 : Gather
                    auto packed = PackUtil::paddedPack(result);
                    packed      = Permute::Gather32<VW, 0>::exec(packed);

                    return PackUtil::template paddedUnpack<VecSize>(packed);
                }
            };

#if ROCWMMA_WAVE64_MODE

            template <>
            struct AosToSoa<64, 16>
            {
                constexpr static uint32_t VW      = 16;
                constexpr static uint32_t VecSize = 16;

                template <typename DataT>
                ROCWMMA_DEVICE constexpr static inline auto exec(VecT<DataT, VecSize> const& v)
                {
                    using PackUtil = PackUtil<DataT>;

                    // Step 1 : Unpack groups of 4
                    auto result = unpackLoHi4(v);

                    // Step 2 : Unpack groups of 8
                    result = unpackLoHi8(result);

                    // Step 3 : Unpack groups of 16
                    result = unpackLoHi16(result);

                    // Step 4 : Unpack groups of 32
                    result = unpackLoHi32(result);

                    // Step 5 : Gather
                    auto packed = PackUtil::paddedPack(result);
                    packed      = Permute::GatherWave<VW, 0>::exec(packed);

                    return PackUtil::template paddedUnpack<VecSize>(packed);
                }
            };

#elif ROCWMMA_WAVE32_MODE

            template <>
            struct AosToSoa<64, 16>
            {
                constexpr static uint32_t VW      = 16;
                constexpr static uint32_t VecSize = 32;

                template <typename DataT>
                ROCWMMA_DEVICE constexpr static inline auto exec(VecT<DataT, VecSize> const& v)
                {
                    // Subdivide work to each batch of WAVE_SIZE
                    auto v0 = AosToSoa<Constants::AMDGCN_WAVE_SIZE_32, VW>::exec(extractLo(v));
                    auto v1 = AosToSoa<Constants::AMDGCN_WAVE_SIZE_32, VW>::exec(extractHi(v));

                    return concat(v0, v1);
                }
            };

#endif

#if ROCWMMA_WAVE64_MODE

            template <>
            struct AosToSoa<128, 16>
            {
                constexpr static uint32_t VW      = 16;
                constexpr static uint32_t VecSize = 32;

                template <typename DataT>
                ROCWMMA_DEVICE constexpr static inline auto exec(VecT<DataT, VecSize> const& v)
                {
                    // There are TWO sets of VW = 16 registers (because this case BlockDim / 64 = 2):
                    // 1. Vecs 0-15
                    // 2. Vecs 16-31
                    //
                    // Register/ |          VW = 16                |
                    //     Tidx  |___0___|___1___|___...___|___15__|
                    //         0 |   0   |   1   |   ...   |   15  |
                    //         1 |   16  |   9   |   ...   |   31  |
                    //       ... |   ... |   ... |   ...   |  ...  |
                    //        63 |__1968_|__1969_|___...___|__1983_|
                    //
                    // Register/ |          VW = 16                |
                    //     Tidx  |___16__|___17__|___...___|___31__|
                    //         0 |   64  |   65  |   ...   |   79  |
                    //         1 |   80  |   81  |   ...   |   95  |
                    //       ... |   ... |   ... |   ...   |  ...  |
                    //        63 |__2032_|__2033_|___...___|__2047_|

                    // Subdivide work to each batch of WAVE_SIZE
                    auto result_b0
                        = AosToSoa<Constants::AMDGCN_WAVE_SIZE_64, VW>::exec(extractLo(v));
                    auto result_b1
                        = AosToSoa<Constants::AMDGCN_WAVE_SIZE_64, VW>::exec(extractHi(v));

                    return concat(result_b0, result_b1);
                }
            };

#elif ROCWMMA_WAVE32_MODE

            template <>
            struct AosToSoa<128, 16>
            {
                constexpr static uint32_t VW      = 16;
                constexpr static uint32_t VecSize = 64;

                template <typename DataT>
                ROCWMMA_DEVICE constexpr static inline auto exec(VecT<DataT, VecSize> const& v)
                {
                    auto lo = extractLo(v);
                    auto hi = extractHi(v);

                    // Subdivide work to each batch of WAVE_SIZE
                    auto v0 = AosToSoa<Constants::AMDGCN_WAVE_SIZE_32, VW>::exec(extractLo(lo));
                    auto v1 = AosToSoa<Constants::AMDGCN_WAVE_SIZE_32, VW>::exec(extractHi(lo));
                    auto v2 = AosToSoa<Constants::AMDGCN_WAVE_SIZE_32, VW>::exec(extractLo(hi));
                    auto v3 = AosToSoa<Constants::AMDGCN_WAVE_SIZE_32, VW>::exec(extractHi(hi));

                    return concat(concat(v0, v1), concat(v2, v3));
                }
            };

#endif

#if ROCWMMA_WAVE64_MODE

            template <>
            struct AosToSoa<256, 16>
            {
                constexpr static uint32_t VW      = 16;
                constexpr static uint32_t VecSize = 64;

                template <typename DataT>
                ROCWMMA_DEVICE constexpr static inline auto exec(VecT<DataT, VecSize> const& v)
                {
                    using PackUtil = PackUtil<DataT>;

                    // There are FOUR sets of VW = 8 registers (because this case BlockDim / 64 = 4):
                    // 1. Vecs 0-7
                    // 2. Vecs 8-15
                    // 3. Vecs 16-23
                    // 4. Vecs 24-31
                    //
                    // Register/ |          VW = 8                 |
                    //     Tidx  |___0___|___1___|___...___|___15__|
                    //         0 |   0   |   1   |   ...   |   15  |
                    //         1 |   16  |   17  |   ...   |   31  |
                    //       ... |   ... |   ... |   ...   |  ...  |
                    //        63 |__3888_|__3889_|___...___|__3903_|
                    //
                    // Register/ |          VW = 8                 |
                    //     Tidx  |___16__|___9___|___...___|___31__|
                    //         0 |  64   |  65   |   ...   |   79  |
                    //         1 |  80   |  81   |   ...   |   95  |
                    //       ... |   ... |   ... |   ...   |  ...  |
                    //        63 |__3952_|__3953_|___...___|__3967_|
                    //
                    // Register/ |          VW = 8                    |
                    //     Tidx  |___32___|___17___|___...___|___47___|
                    //         0 |  128   |  129   |   ...   |  143   |
                    //         1 |  144   |  145   |   ...   |  159   |
                    //       ... |   .... |   .... |   ...   |  ....  |
                    //        63 |__4016__|__4017__|___...___|__4031__|
                    //
                    // Register/ |          VW = 8                    |
                    //     Tidx  |___48___|___25___|___...___|___63___|
                    //         0 |  192   |  193   |   ...   |  207   |
                    //         1 |  208   |  209   |   ...   |  223   |
                    //       ... |   ...  |   ...  |   ...   |  ...   |
                    //        63 |__4080__|__4081__|___...___|__4095 _|

                    // Extract each batch of registers and put them through the 64 size
                    auto lo = extractLo(v);
                    auto hi = extractHi(v);

                    // Subdivide work to each batch of WAVE_SIZE
                    auto v0 = AosToSoa<Constants::AMDGCN_WAVE_SIZE_64, VW>::exec(extractLo(lo));
                    auto v1 = AosToSoa<Constants::AMDGCN_WAVE_SIZE_64, VW>::exec(extractHi(lo));
                    auto v2 = AosToSoa<Constants::AMDGCN_WAVE_SIZE_64, VW>::exec(extractLo(hi));
                    auto v3 = AosToSoa<Constants::AMDGCN_WAVE_SIZE_64, VW>::exec(extractHi(hi));

                    return concat(concat(v0, v1), concat(v2, v3));
                }
            };

#elif ROCWMMA_WAVE32_MODE

            template <>
            struct AosToSoa<256, 16>
            {
                constexpr static uint32_t VW      = 16;
                constexpr static uint32_t VecSize = 128;

                template <typename DataT>
                ROCWMMA_DEVICE constexpr static inline auto exec(VecT<DataT, VecSize> const& v)
                {
                    auto lo  = extractLo(v);
                    auto hi  = extractHi(v);
                    auto lo0 = extractLo(lo);
                    auto lo1 = extractHi(lo);
                    auto hi0 = extractLo(hi);
                    auto hi1 = extractHi(hi);

                    // Subdivide work to each batch of WAVE_SIZE
                    auto v0 = AosToSoa<Constants::AMDGCN_WAVE_SIZE_32, VW>::exec(extractLo(lo0));
                    auto v1 = AosToSoa<Constants::AMDGCN_WAVE_SIZE_32, VW>::exec(extractHi(lo0));
                    auto v2 = AosToSoa<Constants::AMDGCN_WAVE_SIZE_32, VW>::exec(extractLo(lo1));
                    auto v3 = AosToSoa<Constants::AMDGCN_WAVE_SIZE_32, VW>::exec(extractHi(lo1));
                    auto v4 = AosToSoa<Constants::AMDGCN_WAVE_SIZE_32, VW>::exec(extractLo(hi0));
                    auto v5 = AosToSoa<Constants::AMDGCN_WAVE_SIZE_32, VW>::exec(extractHi(hi0));
                    auto v6 = AosToSoa<Constants::AMDGCN_WAVE_SIZE_32, VW>::exec(extractLo(hi1));
                    auto v7 = AosToSoa<Constants::AMDGCN_WAVE_SIZE_32, VW>::exec(extractHi(hi1));

                    return concat(concat(concat(v0, v1), concat(v2, v3)),
                                  concat(concat(v4, v5), concat(v6, v7)));
                }
            };

#endif

<<<<<<< HEAD
            template <>
            struct AosToSoa<16, 8>
            {
                constexpr static uint32_t VW      = 8;
                constexpr static uint32_t VecSize = 8;

                template <typename DataT>
                ROCWMMA_DEVICE constexpr static inline auto exec(VecT<DataT, VecSize> const& v)
                {
                    using PackUtil = PackUtil<DataT>;

                    // Step 1 : Unpack groups of 2
                    auto result = unpackLoHi2(v);

                    // Step 2 : Unpack groups of 4
                    result = unpackLoHi4(result);

                    // Step 3 : Unpack groups of 8
                    result = unpackLoHi8(result);

                    // Step 4 : Gather
                    return PackUtil::template paddedUnpack<VecSize>(
                        Permute::Gather16<VW, 0>::exec(PackUtil::paddedPack(result)));
                }
            };

            template <>
            struct AosToSoa<32, 8>
            {
                constexpr static uint32_t VW      = 8;
                constexpr static uint32_t VecSize = 8;

                template <typename DataT>
                ROCWMMA_DEVICE constexpr static inline auto exec(VecT<DataT, VecSize> const& v)
                {
                    using PackUtil = PackUtil<DataT>;

                    // Step 1 : Unpack groups of 4
                    auto result = unpackLoHi4(v);

                    // Step 2 : Unpack groups of 8
                    result = unpackLoHi8(result);

                    // Step 3 : Unpack groups of 16 (half-rotate offset)
                    // In order to save some operations, we can
                    // rotate the odds components only and make up the
                    // offset later in gather.
                    auto evens = PackUtil::paddedPack(extractEven(result));
                    auto odds  = PackUtil::paddedPack(extractOdd(result));

                    auto rot = Swizzle::RotateR32<16>::exec(odds);
                    auto lo  = Blend::Zip16::exec(evens, rot);
                    auto hi  = Blend::Zip16::exec(rot, evens);

                    // Step 4 : Gather (half-rotate offset)
                    // Note the offset of 16 in hi
                    lo = Permute::Gather32<VW, 0>::exec(lo);
                    hi = Permute::Gather32<VW, 16>::exec(hi);

                    return PackUtil::template paddedUnpack<VecSize>(concat(lo, hi));
                }
            };
=======
    template <>
    struct AosToSoa<16, 8>
    {
        constexpr static uint32_t VW      = 8;
        constexpr static uint32_t VecSize = 8;

        template <typename DataT>
        ROCWMMA_DEVICE constexpr static inline auto exec(VecT<DataT, VecSize> const& v)
        {
            using PackUtil = PackUtil<DataT>;

            // Step 1 : Unpack groups of 2
            auto result = unpackLoHi2(v);

            // Step 2 : Unpack groups of 4
            result = unpackLoHi4(result);

            // Step 3 : Unpack groups of 8
            result = unpackLoHi8(result);

            // Step 4 : Gather
            return PackUtil::template paddedUnpack<VecSize>(
                Permute::Gather16<VW, 0>::exec(PackUtil::paddedPack(result)));
        }
    };

    template <>
    struct AosToSoa<32, 8>
    {
        constexpr static uint32_t VW      = 8;
        constexpr static uint32_t VecSize = 8;

        template <typename DataT>
        ROCWMMA_DEVICE constexpr static inline auto exec(VecT<DataT, VecSize> const& v)
        {
            using PackUtil = PackUtil<DataT>;

            // Step 1 : Unpack groups of 4
            auto result = unpackLoHi4(v);

            // Step 2 : Unpack groups of 8
            result = unpackLoHi8(result);

            if constexpr (PackUtil::Traits::PackRatio >= VW)
            {
                // Step 3 : UnpackLoHi16
                // Small types more efficient to do full rotation.
                result = unpackLoHi16(result);

                // Step 4 : Gather
                auto packed_data = Permute::Gather32<VW, 0>::exec(PackUtil::paddedPack(result));

                return PackUtil::template paddedUnpack<VecSize>(packed_data);
            }
            else
            {
                // Step 3 : Unpack groups of 16 (half-rotate offset)
                // Larger types more efficient to rotate half block and
                // make up the offset in Gather
                auto evens = PackUtil::paddedPack(extractEven(result));
                auto odds  = PackUtil::paddedPack(extractOdd(result));

                auto rot = Swizzle::RotateR32<16>::exec(odds);
                auto lo  = Blend::Zip16::exec(evens, rot);
                auto hi  = Blend::Zip16::exec(rot, evens);

                // Step 4 : Gather (half-rotate offset)
                // Note the offset of 16 in hi
                lo = Permute::Gather32<VW, 0>::exec(lo);
                hi = Permute::Gather32<VW, 16>::exec(hi);

                return PackUtil::template paddedUnpack<VecSize>(concat(lo, hi));
            }
        }
    };
>>>>>>> 508835e5

#if ROCWMMA_WAVE64_MODE

            template <>
            struct AosToSoa<64, 8>
            {
                constexpr static uint32_t VW      = 8;
                constexpr static uint32_t VecSize = 8;

                template <typename DataT>
                ROCWMMA_DEVICE constexpr static inline auto exec(VecT<DataT, VecSize> const& v)
                {
                    using PackUtil = PackUtil<DataT>;

                    // Step 1 : Unpack groups of 8
                    auto result = unpackLoHi8(v);

                    // Step 2 : Unpack groups of 16
                    result = unpackLoHi16(result);

<<<<<<< HEAD
                    // Step 3 : Unpack groups of 32 (half-rotate offset)
                    // In order to save some operations, we can
                    // rotate the odds components only and make up the
                    // offset later in gather.
                    auto lo = PackUtil::paddedPack(extractEven(result));
                    auto hi = PackUtil::paddedPack(extractOdd(result));

                    // TODO: label as rotateR64 for consistency?
                    auto rot_hi = Permute::RotateWaveR<32>::exec(hi);
                    hi          = Blend::Zip32::exec(rot_hi, lo);
                    lo          = Blend::Zip32::exec(lo, rot_hi);

                    // Step 4 : Gather (half-rotate offset)
                    // Note the offset of 32 in hi
                    lo = Permute::GatherWave<VW, 0>::exec(lo);
                    hi = Permute::GatherWave<VW, 32>::exec(hi);

                    return PackUtil::template paddedUnpack<VecSize>(concat(lo, hi));
                }
            };
=======
            if constexpr (PackUtil::Traits::PackRatio >= VW)
            {
                // Step 2 : UnpackLoHi32
                // Small types more efficient to do full rotation.
                result = unpackLoHi32(result);

                // Step 3 : Gather
                auto packed_data = Permute::GatherWave<VW, 0>::exec(PackUtil::paddedPack(result));

                return PackUtil::template paddedUnpack<VecSize>(packed_data);
            }
            else
            {
                // Step 3 : Unpack groups of 32 (half-rotate offset)
                // In order to save some operations, we can
                // rotate the odds components only and make up the
                // offset later in gather.
                auto lo = PackUtil::paddedPack(extractEven(result));
                auto hi = PackUtil::paddedPack(extractOdd(result));

                // TODO: label as rotateR64 for consistency?
                auto rot_hi = Permute::RotateWaveR<32>::exec(hi);
                hi          = Blend::Zip32::exec(rot_hi, lo);
                lo          = Blend::Zip32::exec(lo, rot_hi);

                // Step 4 : Gather (half-rotate offset)
                // Note the offset of 32 in hi
                lo = Permute::GatherWave<VW, 0>::exec(lo);
                hi = Permute::GatherWave<VW, 32>::exec(hi);

                return PackUtil::template paddedUnpack<VecSize>(concat(lo, hi));
            }
        }
    };
>>>>>>> 508835e5

#elif ROCWMMA_WAVE32_MODE

            template <>
            struct AosToSoa<64, 8>
            {
                constexpr static uint32_t VW      = 8;
                constexpr static uint32_t VecSize = 16;

                template <typename DataT>
                ROCWMMA_DEVICE constexpr static inline auto exec(VecT<DataT, VecSize> const& v)
                {
                    // Subdivide work to each batch of WAVE_SIZE
                    auto v0 = AosToSoa<Constants::AMDGCN_WAVE_SIZE_32, VW>::exec(extractLo(v));
                    auto v1 = AosToSoa<Constants::AMDGCN_WAVE_SIZE_32, VW>::exec(extractHi(v));

                    return concat(v0, v1);
                }
            };

#endif

#if ROCWMMA_WAVE64_MODE

            template <>
            struct AosToSoa<128, 8>
            {
                constexpr static uint32_t VW      = 8;
                constexpr static uint32_t VecSize = 16;

                template <typename DataT>
                ROCWMMA_DEVICE constexpr static inline auto exec(VecT<DataT, VecSize> const& v)
                {
                    // There are TWO sets of VW = 8 registers (because this case BlockDim / 64 = 2):
                    // 1. Vecs 0-7
                    // 2. Vecs 8-15
                    //
                    // Register/ |          VW = 8                 |
                    //     Tidx  |___0___|___1___|___...___|___7___|
                    //         0 |   0   |   1   |   ...   |   7   |
                    //         1 |   8   |   9   |   ...   |   15  |
                    //       ... |   ... |   ... |   ...   |  ...  |
                    //        63 |__952__|__953__|___...___|__959__|
                    //
                    // Register/ |          VW = 8                 |
                    //     Tidx  |___8___|___9___|___...___|___15__|
                    //         0 |  64   |  65   |   ...   |   71  |
                    //         1 |  72   |  73   |   ...   |   79  |
                    //       ... |   ... |   ... |   ...   |  ...  |
                    //        63 |__1016_|__1017_|___...___|__1023_|

                    // Subdivide work to each batch of WAVE_SIZE
                    auto result_b0
                        = AosToSoa<Constants::AMDGCN_WAVE_SIZE_64, VW>::exec(extractLo(v));
                    auto result_b1
                        = AosToSoa<Constants::AMDGCN_WAVE_SIZE_64, VW>::exec(extractHi(v));

                    return concat(result_b0, result_b1);
                }
            };

#elif ROCWMMA_WAVE32_MODE

            template <>
            struct AosToSoa<128, 8>
            {
                constexpr static uint32_t VW      = 8;
                constexpr static uint32_t VecSize = 32;

                template <typename DataT>
                ROCWMMA_DEVICE constexpr static inline auto exec(VecT<DataT, VecSize> const& v)
                {
                    auto lo = extractLo(v);
                    auto hi = extractHi(v);

                    // Subdivide work to each batch of WAVE_SIZE
                    auto v0 = AosToSoa<Constants::AMDGCN_WAVE_SIZE_32, VW>::exec(extractLo(lo));
                    auto v1 = AosToSoa<Constants::AMDGCN_WAVE_SIZE_32, VW>::exec(extractHi(lo));
                    auto v2 = AosToSoa<Constants::AMDGCN_WAVE_SIZE_32, VW>::exec(extractLo(hi));
                    auto v3 = AosToSoa<Constants::AMDGCN_WAVE_SIZE_32, VW>::exec(extractHi(hi));

                    return concat(concat(v0, v1), concat(v2, v3));
                }
            };

#endif

#if ROCWMMA_WAVE64_MODE

            template <>
            struct AosToSoa<256, 8>
            {
                constexpr static uint32_t VW      = 8;
                constexpr static uint32_t VecSize = 32;

                template <typename DataT>
                ROCWMMA_DEVICE constexpr static inline auto exec(VecT<DataT, VecSize> const& v)
                {
                    using PackUtil = PackUtil<DataT>;

                    // There are FOUR sets of VW = 8 registers (because this case BlockDim / 64 = 4):
                    // 1. Vecs 0-7
                    // 2. Vecs 8-15
                    // 3. Vecs 16-23
                    // 4. Vecs 24-31
                    //
                    // Register/ |          VW = 8                 |
                    //     Tidx  |___0___|___1___|___...___|___7___|
                    //         0 |   0   |   1   |   ...   |   7   |
                    //         1 |   8   |   9   |   ...   |   15  |
                    //       ... |   ... |   ... |   ...   |  ...  |
                    //        63 |__1848_|__1849_|___...___|__1855_|
                    //
                    // Register/ |          VW = 8                 |
                    //     Tidx  |___8___|___9___|___...___|___15__|
                    //         0 |  64   |  65   |   ...   |   71  |
                    //         1 |  72   |  73   |   ...   |   79  |
                    //       ... |   ... |   ... |   ...   |  ...  |
                    //        63 |__1912_|__1913_|___...___|__1919_|
                    //
                    // Register/ |          VW = 8                    |
                    //     Tidx  |___16___|___17___|___...___|___23___|
                    //         0 |  128   |  129   |   ...   |  135   |
                    //         1 |  136   |  137   |   ...   |  143   |
                    //       ... |   .... |   .... |   ...   |  ....  |
                    //        63 |__1976__|__1977__|___...___|__1983__|
                    //
                    // Register/ |          VW = 8                    |
                    //     Tidx  |___24___|___25___|___...___|___31___|
                    //         0 |  192   |  193   |   ...   |  199   |
                    //         1 |  200   |  201   |   ...   |  207   |
                    //       ... |   ...  |   ...  |   ...   |  ...   |
                    //        63 |__2040__|__2041__|___...___|__2047 _|

                    // Extract each batch of registers and put them through the 64 size
                    auto lo = extractLo(v);
                    auto hi = extractHi(v);

                    // Subdivide work to each batch of WAVE_SIZE
                    auto v0 = AosToSoa<Constants::AMDGCN_WAVE_SIZE_64, VW>::exec(extractLo(lo));
                    auto v1 = AosToSoa<Constants::AMDGCN_WAVE_SIZE_64, VW>::exec(extractHi(lo));
                    auto v2 = AosToSoa<Constants::AMDGCN_WAVE_SIZE_64, VW>::exec(extractLo(hi));
                    auto v3 = AosToSoa<Constants::AMDGCN_WAVE_SIZE_64, VW>::exec(extractHi(hi));

                    return concat(concat(v0, v1), concat(v2, v3));
                }
            };

#elif ROCWMMA_WAVE32_MODE

            template <>
            struct AosToSoa<256, 8>
            {
                constexpr static uint32_t VW      = 8;
                constexpr static uint32_t VecSize = 64;

                template <typename DataT>
                ROCWMMA_DEVICE constexpr static inline auto exec(VecT<DataT, VecSize> const& v)
                {
                    auto lo  = extractLo(v);
                    auto hi  = extractHi(v);
                    auto lo0 = extractLo(lo);
                    auto lo1 = extractHi(lo);
                    auto hi0 = extractLo(hi);
                    auto hi1 = extractHi(hi);

                    // Subdivide work to each batch of WAVE_SIZE
                    auto v0 = AosToSoa<Constants::AMDGCN_WAVE_SIZE_32, VW>::exec(extractLo(lo0));
                    auto v1 = AosToSoa<Constants::AMDGCN_WAVE_SIZE_32, VW>::exec(extractHi(lo0));
                    auto v2 = AosToSoa<Constants::AMDGCN_WAVE_SIZE_32, VW>::exec(extractLo(lo1));
                    auto v3 = AosToSoa<Constants::AMDGCN_WAVE_SIZE_32, VW>::exec(extractHi(lo1));
                    auto v4 = AosToSoa<Constants::AMDGCN_WAVE_SIZE_32, VW>::exec(extractLo(hi0));
                    auto v5 = AosToSoa<Constants::AMDGCN_WAVE_SIZE_32, VW>::exec(extractHi(hi0));
                    auto v6 = AosToSoa<Constants::AMDGCN_WAVE_SIZE_32, VW>::exec(extractLo(hi1));
                    auto v7 = AosToSoa<Constants::AMDGCN_WAVE_SIZE_32, VW>::exec(extractHi(hi1));

                    return concat(concat(concat(v0, v1), concat(v2, v3)),
                                  concat(concat(v4, v5), concat(v6, v7)));
                }
            };

#endif

<<<<<<< HEAD
            template <>
            struct AosToSoa<16, 4>
            {
                constexpr static uint32_t VW      = 4;
                constexpr static uint32_t VecSize = 4;

                template <typename DataT>
                ROCWMMA_DEVICE constexpr static inline auto exec(VecT<DataT, VecSize> const& v)
                {
                    using PackUtil = PackUtil<DataT>;

                    // Step 1 : UnpackLoHi4
                    auto unpacked_data = unpackLoHi4(v);

                    // Step 2 : UnpackLoHi8
                    unpacked_data = unpackLoHi8(unpacked_data);

                    // Step 3 : Gather
                    unpacked_data = PackUtil::template paddedUnpack<4>(
                        Permute::Gather16<4, 0>::exec(PackUtil::paddedPack(unpacked_data)));

                    return unpacked_data;
                }
            };

            template <>
            struct AosToSoa<32, 4>
            {
                constexpr static uint32_t VW      = 4;
                constexpr static uint32_t VecSize = 4;

                template <typename DataT>
                ROCWMMA_DEVICE constexpr static inline auto exec(VecT<DataT, VecSize> const& v)
                {
                    using PackUtil = PackUtil<DataT>;

                    // Step 1 : UnpackLoHi8
                    auto unpacked_data = unpackLoHi8(v);

                    // Step 2 : UnpackLoHi16 (half-rotate offset)
                    auto lo       = PackUtil::paddedPack(extractEven(unpacked_data));
                    auto hi       = PackUtil::paddedPack(extractOdd(unpacked_data));
                    auto rot_hi   = Swizzle::RotateR32<16>::exec(hi);
                    hi            = Blend::Zip16::exec(rot_hi, lo);
                    lo            = Blend::Zip16::exec(lo, rot_hi);
                    unpacked_data = concat(PackUtil::template paddedUnpack<VW / 2>(lo),
                                           PackUtil::template paddedUnpack<VW / 2>(hi));

                    // Step 3 : Gather (half-rotate offset)
                    hi = Permute::Gather32<4, 16>::exec(
                        PackUtil::paddedPack(extractHi(unpacked_data)));
                    lo = Permute::Gather32<4, 0>::exec(
                        PackUtil::paddedPack(extractLo(unpacked_data)));
                    unpacked_data = concat(PackUtil::template paddedUnpack<VW / 2>(lo),
                                           PackUtil::template paddedUnpack<VW / 2>(hi));

                    return unpacked_data;
                }
            };
=======
    template <>
    struct AosToSoa<16, 4>
    {
        constexpr static uint32_t VW      = 4;
        constexpr static uint32_t VecSize = 4;

        template <typename DataT>
        ROCWMMA_DEVICE constexpr static inline auto exec(VecT<DataT, VecSize> const& v)
        {
            using PackUtil = PackUtil<DataT>;

            // Step 1 : UnpackLoHi4
            auto unpacked_data = unpackLoHi4(v);

            // Step 2 : UnpackLoHi8
            unpacked_data = unpackLoHi8(unpacked_data);

            // Step 3 : Gather
            unpacked_data = PackUtil::template paddedUnpack<4>(
                Permute::Gather16<4, 0>::exec(PackUtil::paddedPack(unpacked_data)));

            return unpacked_data;
        }
    };

    template <>
    struct AosToSoa<32, 4>
    {
        constexpr static uint32_t VW      = 4;
        constexpr static uint32_t VecSize = 4;

        template <typename DataT>
        ROCWMMA_DEVICE constexpr static inline auto exec(VecT<DataT, VecSize> const& v)
        {
            using PackUtil = PackUtil<DataT>;

            // Step 1 : UnpackLoHi8
            auto unpacked_data = unpackLoHi8(v);

            if constexpr (PackUtil::Traits::PackRatio >= VW)
            {
                // Step 2 : UnpackLoHi16
                // Small types more efficient to do full rotation.
                unpacked_data = unpackLoHi16(unpacked_data);

                // Step 3 : Gather
                auto packed_data = Permute::Gather32<4, 0>::exec(PackUtil::paddedPack(unpacked_data));

                return PackUtil::template paddedUnpack<VW>(packed_data);
            }
            else
            {
                // Step 2 : UnpackLoHi16 (half-rotate offset)
                // Larger types more efficient to rotate half block and
                // make up the offset in Gather
                auto lo       = PackUtil::paddedPack(extractEven(unpacked_data));
                auto hi       = PackUtil::paddedPack(extractOdd(unpacked_data));
                auto rot_hi   = Swizzle::RotateR32<16>::exec(hi);
                hi            = Blend::Zip16::exec(rot_hi, lo);
                lo            = Blend::Zip16::exec(lo, rot_hi);
                unpacked_data = concat(PackUtil::template paddedUnpack<VW / 2>(lo),
                                    PackUtil::template paddedUnpack<VW / 2>(hi));

                // Step 3 : Gather (half-rotate offset)
                hi = Permute::Gather32<4, 16>::exec(PackUtil::paddedPack(extractHi(unpacked_data)));
                lo = Permute::Gather32<4, 0>::exec(PackUtil::paddedPack(extractLo(unpacked_data)));
                unpacked_data = concat(PackUtil::template paddedUnpack<VW / 2>(lo),
                                    PackUtil::template paddedUnpack<VW / 2>(hi));

                return unpacked_data;
            }
        }
    };
>>>>>>> 508835e5

#if ROCWMMA_WAVE64_MODE

            template <>
            struct AosToSoa<64, 4>
            {
                constexpr static uint32_t VW      = 4;
                constexpr static uint32_t VecSize = 4;

                template <typename DataT>
                ROCWMMA_DEVICE constexpr static inline auto exec(VecT<DataT, VecSize> const& v)
                {
                    using PackUtil = PackUtil<DataT>;

                    // Step 1 : UnpackLohi16
                    auto unpacked_data = unpackLoHi16(v);

<<<<<<< HEAD
                    // Step 2 : UnpackLohi32 (half-rotate offset)
                    auto lo = PackUtil::paddedPack(extractEven(unpacked_data));
                    auto hi = PackUtil::paddedPack(extractOdd(unpacked_data));

                    hi = Permute::RotateWaveR<32>::exec(hi);

                    auto zip_lo = Blend::Zip32::exec(lo, hi);
                    auto zip_hi = Blend::Zip32::exec(hi, lo);

                    // Step 3 : Gather (half-rotate offset)
                    lo = Permute::GatherWave<4, 0>::exec(zip_lo);
                    hi = Permute::GatherWave<4, 32>::exec(zip_hi);

                    return concat(PackUtil::template paddedUnpack<VW / 2>(lo),
                                  PackUtil::template paddedUnpack<VW / 2>(hi));
                }
            };
=======
            if constexpr(PackUtil::Traits::PackRatio >= VW)
            {
                // Small types more efficient to do full rotation.
                // Step 2 : UnpackLoHi32
                unpacked_data = unpackLoHi32(unpacked_data);

                // Step 3 : Gather
                auto packed_data = Permute::GatherWave<4, 0>::exec(PackUtil::paddedPack(unpacked_data));

                return PackUtil::template paddedUnpack<VW>(packed_data);
            }
            else
            {
                // Larger types more efficient to rotate half block and
                // make up the offset in Gather
                // Step 2 : UnpackLoHi32 (half-rotate offset)
                auto lo = PackUtil::paddedPack(extractEven(unpacked_data));
                auto hi = PackUtil::paddedPack(extractOdd(unpacked_data));

                hi = Permute::RotateWaveR<32>::exec(hi);

                auto zip_lo = Blend::Zip32::exec(lo, hi);
                auto zip_hi = Blend::Zip32::exec(hi, lo);

                // Step 3 : Gather (half-rotate offset)
                lo = Permute::GatherWave<4, 0>::exec(zip_lo);
                hi = Permute::GatherWave<4, 32>::exec(zip_hi);

                return concat(PackUtil::template paddedUnpack<VW / 2>(lo),
                            PackUtil::template paddedUnpack<VW / 2>(hi));
            }
        }
    };
>>>>>>> 508835e5

#elif ROCWMMA_WAVE32_MODE

            template <>
            struct AosToSoa<64, 4>
            {
                constexpr static uint32_t VW      = 4;
                constexpr static uint32_t VecSize = 8;

                template <typename DataT>
                ROCWMMA_DEVICE constexpr static inline auto exec(VecT<DataT, VecSize> const& v)
                {
                    // Subdivide work to each batch of WAVE_SIZE
                    auto v0 = AosToSoa<Constants::AMDGCN_WAVE_SIZE_32, VW>::exec(extractLo(v));
                    auto v1 = AosToSoa<Constants::AMDGCN_WAVE_SIZE_32, VW>::exec(extractHi(v));

                    return concat(v0, v1);
                }
            };

#endif

#if ROCWMMA_WAVE64_MODE

            template <>
            struct AosToSoa<128, 4>
            {
                constexpr static uint32_t VW      = 4;
                constexpr static uint32_t VecSize = 8;

                template <typename DataT>
                ROCWMMA_DEVICE constexpr static inline auto exec(VecT<DataT, VecSize> const& v)
                {
                    // Subdivide work to each batch of WAVE_SIZE
                    auto v0 = AosToSoa<Constants::AMDGCN_WAVE_SIZE_64, VW>::exec(extractLo(v));
                    auto v1 = AosToSoa<Constants::AMDGCN_WAVE_SIZE_64, VW>::exec(extractHi(v));

                    return concat(v0, v1);
                }
            };

#elif ROCWMMA_WAVE32_MODE

            template <>
            struct AosToSoa<128, 4>
            {
                constexpr static uint32_t VW      = 4;
                constexpr static uint32_t VecSize = 16;

                template <typename DataT>
                ROCWMMA_DEVICE constexpr static inline auto exec(VecT<DataT, VecSize> const& v)
                {
                    auto lo = extractLo(v);
                    auto hi = extractHi(v);

                    // Subdivide work to each batch of WAVE_SIZE
                    auto v0 = AosToSoa<Constants::AMDGCN_WAVE_SIZE_32, VW>::exec(extractLo(lo));
                    auto v1 = AosToSoa<Constants::AMDGCN_WAVE_SIZE_32, VW>::exec(extractHi(lo));
                    auto v2 = AosToSoa<Constants::AMDGCN_WAVE_SIZE_32, VW>::exec(extractLo(hi));
                    auto v3 = AosToSoa<Constants::AMDGCN_WAVE_SIZE_32, VW>::exec(extractHi(hi));

                    return concat(concat(v0, v1), concat(v2, v3));
                }
            };

#endif

#if ROCWMMA_WAVE64_MODE

            template <>
            struct AosToSoa<256, 4>
            {
                constexpr static uint32_t VW      = 4;
                constexpr static uint32_t VecSize = 16;

                template <typename DataT>
                ROCWMMA_DEVICE constexpr static inline auto exec(VecT<DataT, VecSize> const& v)
                {
                    auto lo = extractLo(v);
                    auto hi = extractHi(v);

                    // Subdivide work to each batch of WAVE_SIZE
                    auto v0 = AosToSoa<Constants::AMDGCN_WAVE_SIZE_64, VW>::exec(extractLo(lo));
                    auto v1 = AosToSoa<Constants::AMDGCN_WAVE_SIZE_64, VW>::exec(extractHi(lo));
                    auto v2 = AosToSoa<Constants::AMDGCN_WAVE_SIZE_64, VW>::exec(extractLo(hi));
                    auto v3 = AosToSoa<Constants::AMDGCN_WAVE_SIZE_64, VW>::exec(extractHi(hi));

                    return concat(concat(v0, v1), concat(v2, v3));
                }
            };

#elif ROCWMMA_WAVE32_MODE

            template <>
            struct AosToSoa<256, 4>
            {
                constexpr static uint32_t VW      = 4;
                constexpr static uint32_t VecSize = 32;

                template <typename DataT>
                ROCWMMA_DEVICE constexpr static inline auto exec(VecT<DataT, VecSize> const& v)
                {
                    auto lo  = extractLo(v);
                    auto hi  = extractHi(v);
                    auto lo0 = extractLo(lo);
                    auto lo1 = extractHi(lo);
                    auto hi0 = extractLo(hi);
                    auto hi1 = extractHi(hi);

                    // Subdivide work to each batch of WAVE_SIZE
                    auto v0 = AosToSoa<Constants::AMDGCN_WAVE_SIZE_32, VW>::exec(extractLo(lo0));
                    auto v1 = AosToSoa<Constants::AMDGCN_WAVE_SIZE_32, VW>::exec(extractHi(lo0));
                    auto v2 = AosToSoa<Constants::AMDGCN_WAVE_SIZE_32, VW>::exec(extractLo(lo1));
                    auto v3 = AosToSoa<Constants::AMDGCN_WAVE_SIZE_32, VW>::exec(extractHi(lo1));
                    auto v4 = AosToSoa<Constants::AMDGCN_WAVE_SIZE_32, VW>::exec(extractLo(hi0));
                    auto v5 = AosToSoa<Constants::AMDGCN_WAVE_SIZE_32, VW>::exec(extractHi(hi0));
                    auto v6 = AosToSoa<Constants::AMDGCN_WAVE_SIZE_32, VW>::exec(extractLo(hi1));
                    auto v7 = AosToSoa<Constants::AMDGCN_WAVE_SIZE_32, VW>::exec(extractHi(hi1));

                    return concat(concat(concat(v0, v1), concat(v2, v3)),
                                  concat(concat(v4, v5), concat(v6, v7)));
                }
            };

#endif

            template <>
            struct AosToSoa<16, 2>
            {
                constexpr static uint32_t VW      = 2;
                constexpr static uint32_t VecSize = 2;

                template <typename DataT>
                ROCWMMA_DEVICE constexpr static inline auto exec(VecT<DataT, VecSize> const& v)
                {
                    using PackUtil = PackUtil<DataT>;

                    // Step 1 : UnpackLoHi8
                    auto unpacked_data = unpackLoHi8(v);

                    // Step 2 : Gather
                    unpacked_data = PackUtil::template paddedUnpack<2>(
                        Permute::Gather16<2, 0>::exec(PackUtil::paddedPack(unpacked_data)));

                    return unpacked_data;
                }
            };

            template <>
            struct AosToSoa<32, 2>
            {
                constexpr static uint32_t VW      = 2;
                constexpr static uint32_t VecSize = 2;

                template <typename DataT>
                ROCWMMA_DEVICE constexpr static inline auto exec(VecT<DataT, VecSize> const& v)
                {
                    using PackUtil = PackUtil<DataT>;

                    // Step 1 : UnpackLoHi16
                    auto unpacked_data = unpackLoHi16(v);

                    // Step 2 : Gather
                    unpacked_data = PackUtil::template paddedUnpack<2>(
                        Permute::Gather32<2, 0>::exec(PackUtil::paddedPack(unpacked_data)));

                    return unpacked_data;
                }
            };

#if ROCWMMA_WAVE64_MODE
            template <>
            struct AosToSoa<64, 2>
            {
                constexpr static uint32_t VW      = 2;
                constexpr static uint32_t VecSize = 2;

                template <typename DataT>
                ROCWMMA_DEVICE constexpr static inline auto exec(VecT<DataT, VecSize> const& v)
                {
                    using PackUtil = PackUtil<DataT>;

                    // Step 1 : UnpackLoHi32
                    auto unpacked_data = unpackLoHi32(v);

                    // Step 2 : Gather
                    unpacked_data = PackUtil::template paddedUnpack<2>(
                        Permute::GatherWave<2, 0>::exec(PackUtil::paddedPack(unpacked_data)));

                    return unpacked_data;
                }
            };

#elif ROCWMMA_WAVE32_MODE

            template <>
            struct AosToSoa<64, 2>
            {
                constexpr static uint32_t VW      = 2;
                constexpr static uint32_t VecSize = 4;

                template <typename DataT>
                ROCWMMA_DEVICE constexpr static inline auto exec(VecT<DataT, VecSize> const& v)
                {
                    // Subdivide work to each batch of WAVE_SIZE
                    auto v0 = AosToSoa<Constants::AMDGCN_WAVE_SIZE_32, VW>::exec(extractLo(v));
                    auto v1 = AosToSoa<Constants::AMDGCN_WAVE_SIZE_32, VW>::exec(extractHi(v));

                    return concat(v0, v1);
                }
            };

#endif

#if ROCWMMA_WAVE64_MODE

            template <>
            struct AosToSoa<128, 2>
            {
                constexpr static uint32_t VW      = 2;
                constexpr static uint32_t VecSize = 4;

                template <typename DataT>
                ROCWMMA_DEVICE constexpr static inline auto exec(VecT<DataT, VecSize> const& v)
                {
                    // Subdivide work to each batch of WAVE_SIZE
                    auto v0 = AosToSoa<Constants::AMDGCN_WAVE_SIZE_64, VW>::exec(extractLo(v));
                    auto v1 = AosToSoa<Constants::AMDGCN_WAVE_SIZE_64, VW>::exec(extractHi(v));

                    return concat(v0, v1);
                }
            };

#elif ROCWMMA_WAVE32_MODE

            template <>
            struct AosToSoa<128, 2>
            {
                constexpr static uint32_t VW      = 2;
                constexpr static uint32_t VecSize = 8;

                template <typename DataT>
                ROCWMMA_DEVICE constexpr static inline auto exec(VecT<DataT, VecSize> const& v)
                {
                    auto lo = extractLo(v);
                    auto hi = extractHi(v);

                    // Subdivide work to each batch of WAVE_SIZE
                    auto v0 = AosToSoa<Constants::AMDGCN_WAVE_SIZE_32, VW>::exec(extractLo(lo));
                    auto v1 = AosToSoa<Constants::AMDGCN_WAVE_SIZE_32, VW>::exec(extractHi(lo));
                    auto v2 = AosToSoa<Constants::AMDGCN_WAVE_SIZE_32, VW>::exec(extractLo(hi));
                    auto v3 = AosToSoa<Constants::AMDGCN_WAVE_SIZE_32, VW>::exec(extractHi(hi));

                    return concat(concat(v0, v1), concat(v2, v3));
                }
            };

#endif

#if ROCWMMA_WAVE64_MODE

            template <>
            struct AosToSoa<256, 2>
            {
                constexpr static uint32_t VW      = 2;
                constexpr static uint32_t VecSize = 8;

                template <typename DataT>
                ROCWMMA_DEVICE constexpr static inline auto exec(VecT<DataT, VecSize> const& v)
                {
                    auto lo = extractLo(v);
                    auto hi = extractHi(v);

                    // Subdivide work to each batch of WAVE_SIZE
                    auto v0 = AosToSoa<Constants::AMDGCN_WAVE_SIZE_64, VW>::exec(extractLo(lo));
                    auto v1 = AosToSoa<Constants::AMDGCN_WAVE_SIZE_64, VW>::exec(extractHi(lo));
                    auto v2 = AosToSoa<Constants::AMDGCN_WAVE_SIZE_64, VW>::exec(extractLo(hi));
                    auto v3 = AosToSoa<Constants::AMDGCN_WAVE_SIZE_64, VW>::exec(extractHi(hi));

                    return concat(concat(v0, v1), concat(v2, v3));
                }
            };

#elif ROCWMMA_WAVE32_MODE

            template <>
            struct AosToSoa<256, 2>
            {
                constexpr static uint32_t VW      = 2;
                constexpr static uint32_t VecSize = 16;

                template <typename DataT>
                ROCWMMA_DEVICE constexpr static inline auto exec(VecT<DataT, VecSize> const& v)
                {
                    auto lo  = extractLo(v);
                    auto hi  = extractHi(v);
                    auto lo0 = extractLo(lo);
                    auto lo1 = extractHi(lo);
                    auto hi0 = extractLo(hi);
                    auto hi1 = extractHi(hi);

                    // Subdivide work to each batch of WAVE_SIZE
                    auto v0 = AosToSoa<Constants::AMDGCN_WAVE_SIZE_32, VW>::exec(extractLo(lo0));
                    auto v1 = AosToSoa<Constants::AMDGCN_WAVE_SIZE_32, VW>::exec(extractHi(lo0));
                    auto v2 = AosToSoa<Constants::AMDGCN_WAVE_SIZE_32, VW>::exec(extractLo(lo1));
                    auto v3 = AosToSoa<Constants::AMDGCN_WAVE_SIZE_32, VW>::exec(extractHi(lo1));
                    auto v4 = AosToSoa<Constants::AMDGCN_WAVE_SIZE_32, VW>::exec(extractLo(hi0));
                    auto v5 = AosToSoa<Constants::AMDGCN_WAVE_SIZE_32, VW>::exec(extractHi(hi0));
                    auto v6 = AosToSoa<Constants::AMDGCN_WAVE_SIZE_32, VW>::exec(extractLo(hi1));
                    auto v7 = AosToSoa<Constants::AMDGCN_WAVE_SIZE_32, VW>::exec(extractHi(hi1));

                    return concat(concat(concat(v0, v1), concat(v2, v3)),
                                  concat(concat(v4, v5), concat(v6, v7)));
                }
            };

#endif

            // SoaToAos
            template <>
            struct SoaToAos<16, 16>
            {
                constexpr static uint32_t VW      = 16;
                constexpr static uint32_t VecSize = 16;

                template <typename DataT>
                ROCWMMA_DEVICE constexpr static inline auto exec(VecT<DataT, VecSize> const& v)
                {
                    // Step 1 : UnpackLoHi1
                    auto unpacked_data = unpackLoHi1(v);

                    // Step 2 : UnpackLoHi2
                    unpacked_data = unpackLoHi2(unpacked_data);

                    // Step 3 : UnpackLoHi4
                    unpacked_data = unpackLoHi4(unpacked_data);

                    // Step 4 : UnpackLoHi8
                    unpacked_data = unpackLoHi8(unpacked_data);

                    return unpacked_data;
                }
            };

            template <>
            struct SoaToAos<32, 16>
            {
                constexpr static uint32_t VW      = 16;
                constexpr static uint32_t VecSize = 16;

                template <typename DataT>
                ROCWMMA_DEVICE constexpr static inline auto exec(VecT<DataT, VecSize> const& v)
                {
                    using PackUtil = PackUtil<DataT>;

                    // Step 1 : Scatter
                    auto packed = Permute::Scatter32<16, 0>::exec(PackUtil::paddedPack(v));

                    auto unpacked_data = PackUtil::template paddedUnpack<16>(packed);

                    // Step 2 : UnpackLoHi2
                    unpacked_data = unpackLoHi2(unpacked_data);

                    // Step 3 : UnpackLoHi4
                    unpacked_data = unpackLoHi4(unpacked_data);

                    // Step 4 : UnpackLoHi8
                    unpacked_data = unpackLoHi8(unpacked_data);

                    // Step 4 : UnpackLoHi16
                    unpacked_data = unpackLoHi16(unpacked_data);

                    return unpacked_data;
                }
            };

#if ROCWMMA_WAVE64_MODE

            template <>
            struct SoaToAos<64, 16>
            {
                constexpr static uint32_t VW      = 16;
                constexpr static uint32_t VecSize = 16;

                template <typename DataT>
                ROCWMMA_DEVICE constexpr static inline auto exec(VecT<DataT, VecSize> const& v)
                {
                    using PackUtil = PackUtil<DataT>;

                    // Step 1 : Scatter
                    auto packed = Permute::ScatterWave<16, 0>::exec(PackUtil::paddedPack(v));

                    auto unpacked_data = PackUtil::template paddedUnpack<16>(packed);

                    // Step 2 : Unpack groups of 4
                    unpacked_data = unpackLoHi4(unpacked_data);

                    // Step 3 : Unpack groups of 8
                    unpacked_data = unpackLoHi8(unpacked_data);

                    // Step 4 : Unpack groups of 16
                    unpacked_data = unpackLoHi16(unpacked_data);

                    // Step 5 : Unpack groups of 32
                    unpacked_data = unpackLoHi32(unpacked_data);

                    return unpacked_data;
                };
            };

#elif ROCWMMA_WAVE32_MODE

            template <>
            struct SoaToAos<64, 16>
            {
                constexpr static uint32_t VW      = 16;
                constexpr static uint32_t VecSize = 32;

                template <typename DataT>
                ROCWMMA_DEVICE constexpr static inline auto exec(VecT<DataT, VecSize> const& v)
                {
                    // Subdivide work to each batch of WAVE_SIZE
                    auto v0 = SoaToAos<Constants::AMDGCN_WAVE_SIZE_32, VW>::exec(extractLo(v));
                    auto v1 = SoaToAos<Constants::AMDGCN_WAVE_SIZE_32, VW>::exec(extractHi(v));

                    return concat(v0, v1);
                };
            };

#endif

#if ROCWMMA_WAVE64_MODE

            template <>
            struct SoaToAos<128, 16>
            {
                constexpr static uint32_t VW      = 16;
                constexpr static uint32_t VecSize = 32;

                template <typename DataT>
                ROCWMMA_DEVICE constexpr static inline auto exec(VecT<DataT, VecSize> const& v)
                {
                    // Subdivide work to each batch of WAVE_SIZE
                    auto v0 = SoaToAos<Constants::AMDGCN_WAVE_SIZE_64, VW>::exec(extractLo(v));
                    auto v1 = SoaToAos<Constants::AMDGCN_WAVE_SIZE_64, VW>::exec(extractHi(v));

                    return concat(v0, v1);
                }
            };

#elif ROCWMMA_WAVE32_MODE

            template <>
            struct SoaToAos<128, 16>
            {
                constexpr static uint32_t VW      = 16;
                constexpr static uint32_t VecSize = 64;

                template <typename DataT>
                ROCWMMA_DEVICE constexpr static inline auto exec(VecT<DataT, VecSize> const& v)
                {
                    auto lo = extractLo(v);
                    auto hi = extractHi(v);

                    // Subdivide work to each batch of WAVE_SIZE
                    auto v0 = SoaToAos<Constants::AMDGCN_WAVE_SIZE_32, VW>::exec(extractLo(lo));
                    auto v1 = SoaToAos<Constants::AMDGCN_WAVE_SIZE_32, VW>::exec(extractHi(lo));
                    auto v2 = SoaToAos<Constants::AMDGCN_WAVE_SIZE_32, VW>::exec(extractLo(hi));
                    auto v3 = SoaToAos<Constants::AMDGCN_WAVE_SIZE_32, VW>::exec(extractHi(hi));

                    return concat(concat(v0, v1), concat(v2, v3));
                };
            };

#endif

#if ROCWMMA_WAVE64_MODE

            template <>
            struct SoaToAos<256, 16>
            {
                constexpr static uint32_t VW      = 16;
                constexpr static uint32_t VecSize = 64;

                template <typename DataT>
                ROCWMMA_DEVICE constexpr static inline auto exec(VecT<DataT, VecSize> const& v)
                {
                    auto lo = extractLo(v);
                    auto hi = extractHi(v);

                    // Subdivide work to each batch of WAVE_SIZE
                    auto v0 = SoaToAos<Constants::AMDGCN_WAVE_SIZE_64, VW>::exec(extractLo(lo));
                    auto v1 = SoaToAos<Constants::AMDGCN_WAVE_SIZE_64, VW>::exec(extractHi(lo));
                    auto v2 = SoaToAos<Constants::AMDGCN_WAVE_SIZE_64, VW>::exec(extractLo(hi));
                    auto v3 = SoaToAos<Constants::AMDGCN_WAVE_SIZE_64, VW>::exec(extractHi(hi));

                    return concat(concat(v0, v1), concat(v2, v3));
                }
            };

#elif ROCWMMA_WAVE32_MODE

            template <>
            struct SoaToAos<256, 16>
            {
                constexpr static uint32_t VW      = 16;
                constexpr static uint32_t VecSize = 128;

                template <typename DataT>
                ROCWMMA_DEVICE constexpr static inline auto exec(VecT<DataT, VecSize> const& v)
                {
                    auto lo  = extractLo(v);
                    auto hi  = extractHi(v);
                    auto lo0 = extractLo(lo);
                    auto lo1 = extractHi(lo);
                    auto hi0 = extractLo(hi);
                    auto hi1 = extractHi(hi);

                    // Subdivide work to each batch of WAVE_SIZE
                    auto v0 = SoaToAos<Constants::AMDGCN_WAVE_SIZE_32, VW>::exec(extractLo(lo0));
                    auto v1 = SoaToAos<Constants::AMDGCN_WAVE_SIZE_32, VW>::exec(extractHi(lo0));
                    auto v2 = SoaToAos<Constants::AMDGCN_WAVE_SIZE_32, VW>::exec(extractLo(lo1));
                    auto v3 = SoaToAos<Constants::AMDGCN_WAVE_SIZE_32, VW>::exec(extractHi(lo1));
                    auto v4 = SoaToAos<Constants::AMDGCN_WAVE_SIZE_32, VW>::exec(extractLo(hi0));
                    auto v5 = SoaToAos<Constants::AMDGCN_WAVE_SIZE_32, VW>::exec(extractHi(hi0));
                    auto v6 = SoaToAos<Constants::AMDGCN_WAVE_SIZE_32, VW>::exec(extractLo(hi1));
                    auto v7 = SoaToAos<Constants::AMDGCN_WAVE_SIZE_32, VW>::exec(extractHi(hi1));

                    return concat(concat(concat(v0, v1), concat(v2, v3)),
                                  concat(concat(v4, v5), concat(v6, v7)));
                };
            };

#endif

            template <>
            struct SoaToAos<16, 8>
            {
                constexpr static uint32_t VW      = 8;
                constexpr static uint32_t VecSize = 8;

                template <typename DataT>
                ROCWMMA_DEVICE constexpr static inline auto exec(VecT<DataT, VecSize> const& v)
                {
                    using PackUtil = PackUtil<DataT>;

                    // Step 1 : Scatter
                    auto unpacked_data = PackUtil::template paddedUnpack<8>(
                        Permute::Scatter16<8, 0>::exec(PackUtil::paddedPack(v)));

                    // Step 2 : UnpackLoHi2
                    unpacked_data = unpackLoHi2(unpacked_data);

                    // Step 3 : UnpackLoHi4
                    unpacked_data = unpackLoHi4(unpacked_data);

                    // Step 4 : UnpackLoHi8
                    unpacked_data = unpackLoHi8(unpacked_data);

                    return unpacked_data;
                }
            };

            template <>
            struct SoaToAos<32, 8>
            {
                constexpr static uint32_t VW      = 8;
                constexpr static uint32_t VecSize = 8;

                template <typename DataT>
                ROCWMMA_DEVICE constexpr static inline auto exec(VecT<DataT, VecSize> const& v)
                {
                    using PackUtil = PackUtil<DataT>;

<<<<<<< HEAD
                    // Step 1 : Scatter (half-rotate offset)
                    auto hi = (Permute::Scatter32<8, 16>::exec(PackUtil::paddedPack(extractHi(v))));
                    auto lo = (Permute::Scatter32<8, 0>::exec(PackUtil::paddedPack(extractLo(v))));
                    auto unpacked_data = concat(PackUtil::template paddedUnpack<4>(lo),
                                                PackUtil::template paddedUnpack<4>(hi));

                    // Step 2 : UnpackLoHi4
                    unpacked_data = unpackLoHi4(unpacked_data);

                    // Step 3 : UnpackLoHi8
                    unpacked_data = unpackLoHi8(unpacked_data);

                    // Step 4 : UnpackLoHi16 (half-rotate offset)
                    lo = PackUtil::paddedPack(extractEven(unpacked_data));
                    hi = PackUtil::paddedPack(extractOdd(unpacked_data));

                    auto lo_final = Dpp::Driver<DppImpl::Ops::MaskMove, 0x5, 0xF>::exec(lo, hi);
                    hi            = Dpp::Driver<DppImpl::Ops::MaskMove, 0x5, 0xF>::exec(hi, lo);

                    hi = Swizzle::RotateR32<16>::exec(hi);

                    return concat(PackUtil::template paddedUnpack<4u>(lo_final),
                                  PackUtil::template paddedUnpack<4u>(hi));
                }
            };
=======
            if constexpr (PackUtil::Traits::PackRatio >= VW)
            {
                // Small types more efficient to do full rotation.
                // Step 1 : Scatter
                auto packed_data = Permute::Scatter32<8, 0>::exec(PackUtil::paddedPack(v));

                // Step 2 : UnpackLoHi4
                auto unpacked_data = unpackLoHi4(PackUtil::template paddedUnpack<VW>(packed_data));

                // Step 3 : UnpackLoHi8
                unpacked_data = unpackLoHi8(unpacked_data);

                // Step 4 : UnpackLoHi16
                unpacked_data = unpackLoHi16(unpacked_data);
                return unpacked_data;
            }
            else
            {
                // Step 1 : Scatter (half-rotate offset)
                auto hi = (Permute::Scatter32<8, 16>::exec(PackUtil::paddedPack(extractHi(v))));
                auto lo = (Permute::Scatter32<8, 0>::exec(PackUtil::paddedPack(extractLo(v))));
                auto unpacked_data = concat(PackUtil::template paddedUnpack<4>(lo),
                                            PackUtil::template paddedUnpack<4>(hi));

                // Step 2 : UnpackLoHi4
                unpacked_data = unpackLoHi4(unpacked_data);

                // Step 3 : UnpackLoHi8
                unpacked_data = unpackLoHi8(unpacked_data);

                // Step 4 : UnpackLoHi16 (half-rotate offset)
                lo = PackUtil::paddedPack(extractEven(unpacked_data));
                hi = PackUtil::paddedPack(extractOdd(unpacked_data));

                auto lo_final = Dpp::Driver<DppImpl::Ops::MaskMove, 0x5, 0xF>::exec(lo, hi);
                hi            = Dpp::Driver<DppImpl::Ops::MaskMove, 0x5, 0xF>::exec(hi, lo);

                hi = Swizzle::RotateR32<16>::exec(hi);

                return concat(PackUtil::template paddedUnpack<4u>(lo_final),
                            PackUtil::template paddedUnpack<4u>(hi));
            }
        }
    };
>>>>>>> 508835e5

#if ROCWMMA_WAVE64_MODE

            template <>
            struct SoaToAos<64, 8>
            {
                constexpr static uint32_t VW      = 8;
                constexpr static uint32_t VecSize = 8;

                template <typename DataT>
                ROCWMMA_DEVICE constexpr static inline auto exec(VecT<DataT, VecSize> const& v)
                {
                    using PackUtil = PackUtil<DataT>;

<<<<<<< HEAD
                    // Step 1 : Scatter (half-rotate offset)
                    auto hi
                        = (Permute::ScatterWave<8, 32>::exec(PackUtil::paddedPack(extractHi(v))));
                    auto lo
                        = (Permute::ScatterWave<8, 0>::exec(PackUtil::paddedPack(extractLo(v))));
                    auto unpacked_data = concat(PackUtil::template paddedUnpack<4>(lo),
                                                PackUtil::template paddedUnpack<4>(hi));

                    // Step 2 : UnpackLoHi8
                    unpacked_data = unpackLoHi8(unpacked_data);

                    // Step 3 : unpackLoHi16
                    unpacked_data = unpackLoHi16(unpacked_data);

                    // Step 4 : UnpackLoHi32 (half-rotate offset)
                    lo = PackUtil::paddedPack(extractEven(unpacked_data));
                    hi = PackUtil::paddedPack(extractOdd(unpacked_data));

                    auto lo_final = Dpp::Driver<DppImpl::Ops::MaskMove, 0x3, 0xF>::exec(lo, hi);
                    hi            = Dpp::Driver<DppImpl::Ops::MaskMove, 0x3, 0xF>::exec(hi, lo);

                    hi = Permute::RotateWaveR<32>::exec(hi);

                    return concat(PackUtil::template paddedUnpack<VecSize / 2u>(lo_final),
                                  PackUtil::template paddedUnpack<VecSize / 2u>(hi));
                };
            };
=======
            if constexpr (PackUtil::Traits::PackRatio >= VW)
            {
                // Small types more efficient to do full rotation.
                // Step 1 : Scatter
                auto packed_data = Permute::ScatterWave<8, 0>::exec(PackUtil::paddedPack(v));

                // Step 2 : UnpackLoHi8
                auto unpacked_data = unpackLoHi8(PackUtil::paddedUnPack<VW>(packed_data));

                // Step 3 : UnpackLoHi16
                unpacked_data = unpackLoHi16(unpacked_data);

                // Step 4 : UnpackLoHi32
                unpacked_data = unpackLoHi32(unpacked_data);
                return unpacked_data;
            }
            else
            {
                // Step 1 : Scatter (half-rotate offset)
                auto hi = (Permute::ScatterWave<8, 32>::exec(PackUtil::paddedPack(extractHi(v))));
                auto lo = (Permute::ScatterWave<8, 0>::exec(PackUtil::paddedPack(extractLo(v))));
                auto unpacked_data = concat(PackUtil::template paddedUnpack<4>(lo),
                                            PackUtil::template paddedUnpack<4>(hi));

                // Step 2 : UnpackLoHi8
                unpacked_data = unpackLoHi8(unpacked_data);

                // Step 3 : unpackLoHi16
                unpacked_data = unpackLoHi16(unpacked_data);

                // Step 4 : UnpackLoHi32 (half-rotate offset)
                lo = PackUtil::paddedPack(extractEven(unpacked_data));
                hi = PackUtil::paddedPack(extractOdd(unpacked_data));

                auto lo_final = Dpp::Driver<DppImpl::Ops::MaskMove, 0x3, 0xF>::exec(lo, hi);
                hi            = Dpp::Driver<DppImpl::Ops::MaskMove, 0x3, 0xF>::exec(hi, lo);

                hi = Permute::RotateWaveR<32>::exec(hi);

                return concat(PackUtil::template paddedUnpack<VecSize / 2u>(lo_final),
                            PackUtil::template paddedUnpack<VecSize / 2u>(hi));
            }
        };
    };
>>>>>>> 508835e5

#elif ROCWMMA_WAVE32_MODE

            template <>
            struct SoaToAos<64, 8>
            {
                constexpr static uint32_t VW      = 8;
                constexpr static uint32_t VecSize = 16;

                template <typename DataT>
                ROCWMMA_DEVICE constexpr static inline auto exec(VecT<DataT, VecSize> const& v)
                {
                    // Subdivide work to each batch of WAVE_SIZE
                    auto v0 = SoaToAos<Constants::AMDGCN_WAVE_SIZE_32, VW>::exec(extractLo(v));
                    auto v1 = SoaToAos<Constants::AMDGCN_WAVE_SIZE_32, VW>::exec(extractHi(v));

                    return concat(v0, v1);
                };
            };

#endif

#if ROCWMMA_WAVE64_MODE

            template <>
            struct SoaToAos<128, 8>
            {
                constexpr static uint32_t VW      = 8;
                constexpr static uint32_t VecSize = 16;

                template <typename DataT>
                ROCWMMA_DEVICE constexpr static inline auto exec(VecT<DataT, VecSize> const& v)
                {
                    // Subdivide work to each batch of WAVE_SIZE
                    auto v0 = SoaToAos<Constants::AMDGCN_WAVE_SIZE_64, VW>::exec(extractLo(v));
                    auto v1 = SoaToAos<Constants::AMDGCN_WAVE_SIZE_64, VW>::exec(extractHi(v));

                    return concat(v0, v1);
                }
            };

#elif ROCWMMA_WAVE32_MODE

            template <>
            struct SoaToAos<128, 8>
            {
                constexpr static uint32_t VW      = 8;
                constexpr static uint32_t VecSize = 32;

                template <typename DataT>
                ROCWMMA_DEVICE constexpr static inline auto exec(VecT<DataT, VecSize> const& v)
                {
                    auto lo = extractLo(v);
                    auto hi = extractHi(v);

                    // Subdivide work to each batch of WAVE_SIZE
                    auto v0 = SoaToAos<Constants::AMDGCN_WAVE_SIZE_32, VW>::exec(extractLo(lo));
                    auto v1 = SoaToAos<Constants::AMDGCN_WAVE_SIZE_32, VW>::exec(extractHi(lo));
                    auto v2 = SoaToAos<Constants::AMDGCN_WAVE_SIZE_32, VW>::exec(extractLo(hi));
                    auto v3 = SoaToAos<Constants::AMDGCN_WAVE_SIZE_32, VW>::exec(extractHi(hi));

                    return concat(concat(v0, v1), concat(v2, v3));
                };
            };

#endif

#if ROCWMMA_WAVE64_MODE

            template <>
            struct SoaToAos<256, 8>
            {
                constexpr static uint32_t VW      = 8;
                constexpr static uint32_t VecSize = 32;

                template <typename DataT>
                ROCWMMA_DEVICE constexpr static inline auto exec(VecT<DataT, VecSize> const& v)
                {
                    auto lo = extractLo(v);
                    auto hi = extractHi(v);

                    // Subdivide work to each batch of WAVE_SIZE
                    auto v0 = SoaToAos<Constants::AMDGCN_WAVE_SIZE_64, VW>::exec(extractLo(lo));
                    auto v1 = SoaToAos<Constants::AMDGCN_WAVE_SIZE_64, VW>::exec(extractHi(lo));
                    auto v2 = SoaToAos<Constants::AMDGCN_WAVE_SIZE_64, VW>::exec(extractLo(hi));
                    auto v3 = SoaToAos<Constants::AMDGCN_WAVE_SIZE_64, VW>::exec(extractHi(hi));

                    return concat(concat(v0, v1), concat(v2, v3));
                }
            };

#elif ROCWMMA_WAVE32_MODE

            template <>
            struct SoaToAos<256, 8>
            {
                constexpr static uint32_t VW      = 8;
                constexpr static uint32_t VecSize = 64;

                template <typename DataT>
                ROCWMMA_DEVICE constexpr static inline auto exec(VecT<DataT, VecSize> const& v)
                {
                    auto lo  = extractLo(v);
                    auto hi  = extractHi(v);
                    auto lo0 = extractLo(lo);
                    auto lo1 = extractHi(lo);
                    auto hi0 = extractLo(hi);
                    auto hi1 = extractHi(hi);

                    // Subdivide work to each batch of WAVE_SIZE
                    auto v0 = SoaToAos<Constants::AMDGCN_WAVE_SIZE_32, VW>::exec(extractLo(lo0));
                    auto v1 = SoaToAos<Constants::AMDGCN_WAVE_SIZE_32, VW>::exec(extractHi(lo0));
                    auto v2 = SoaToAos<Constants::AMDGCN_WAVE_SIZE_32, VW>::exec(extractLo(lo1));
                    auto v3 = SoaToAos<Constants::AMDGCN_WAVE_SIZE_32, VW>::exec(extractHi(lo1));
                    auto v4 = SoaToAos<Constants::AMDGCN_WAVE_SIZE_32, VW>::exec(extractLo(hi0));
                    auto v5 = SoaToAos<Constants::AMDGCN_WAVE_SIZE_32, VW>::exec(extractHi(hi0));
                    auto v6 = SoaToAos<Constants::AMDGCN_WAVE_SIZE_32, VW>::exec(extractLo(hi1));
                    auto v7 = SoaToAos<Constants::AMDGCN_WAVE_SIZE_32, VW>::exec(extractHi(hi1));

                    return concat(concat(concat(v0, v1), concat(v2, v3)),
                                  concat(concat(v4, v5), concat(v6, v7)));
                };
            };

#endif

<<<<<<< HEAD
            template <>
            struct SoaToAos<16, 4>
            {
                constexpr static uint32_t VW      = 4;
                constexpr static uint32_t VecSize = 4;

                template <typename DataT>
                ROCWMMA_DEVICE constexpr static inline auto exec(VecT<DataT, VecSize> const& v)
                {
                    using PackUtil = PackUtil<DataT>;

                    // Step 1 : Scatter
                    auto unpacked_data = PackUtil::template paddedUnpack<VW>(
                        Permute::Scatter16<4, 0>::exec(PackUtil::paddedPack(v)));

                    // Step 2 : UnpackLoHi4
                    unpacked_data = unpackLoHi4(unpacked_data);

                    // Step 3 : UnpackLoHi8
                    unpacked_data = unpackLoHi8(unpacked_data);

                    return unpacked_data;
                }
            };

            template <>
            struct SoaToAos<32, 4>
            {
                constexpr static uint32_t VW      = 4;
                constexpr static uint32_t VecSize = 4;

                template <typename DataT>
                ROCWMMA_DEVICE constexpr static inline auto exec(VecT<DataT, VecSize> const& v)
                {
                    using PackUtil = PackUtil<DataT>;

                    // Step 1 : Scatter (half-rotate offset)
                    auto hi = (Permute::Scatter32<4, 16>::exec(PackUtil::paddedPack(extractHi(v))));
                    auto lo = (Permute::Scatter32<4, 0>::exec(PackUtil::paddedPack(extractLo(v))));
                    auto unpacked_data = concat(PackUtil::template paddedUnpack<VW / 2>(lo),
                                                PackUtil::template paddedUnpack<VW / 2>(hi));

                    // Step 2 : UnpackLoHi8
                    unpacked_data = unpackLoHi8(unpacked_data);

                    // Step 3 : UnpackLoHi16 (half-rotate offset)
                    lo             = PackUtil::paddedPack(extractEven(unpacked_data));
                    hi             = PackUtil::paddedPack(extractOdd(unpacked_data));
                    auto zipped_lo = Blend::Zip16::exec(lo, hi);
                    auto zipped_hi = Blend::Zip16::exec(hi, lo);
                    auto rot_hi    = Swizzle::RotateR32<16>::exec(zipped_hi);
                    unpacked_data  = concat(PackUtil::template paddedUnpack<VW / 2>(zipped_lo),
                                           PackUtil::template paddedUnpack<VW / 2>(rot_hi));

                    return unpacked_data;
                }
            };
=======
    template <>
    struct SoaToAos<16, 4>
    {
        constexpr static uint32_t VW      = 4;
        constexpr static uint32_t VecSize = 4;

        template <typename DataT>
        ROCWMMA_DEVICE constexpr static inline auto exec(VecT<DataT, VecSize> const& v)
        {
            using PackUtil = PackUtil<DataT>;

            // Step 1 : Scatter
            auto unpacked_data = PackUtil::template paddedUnpack<VW>(
                Permute::Scatter16<4, 0>::exec(PackUtil::paddedPack(v)));

            // Step 2 : UnpackLoHi4
            unpacked_data = unpackLoHi4(unpacked_data);

            // Step 3 : UnpackLoHi8
            unpacked_data = unpackLoHi8(unpacked_data);

            return unpacked_data;
        }
    };

    template <>
    struct SoaToAos<32, 4>
    {
        constexpr static uint32_t VW      = 4;
        constexpr static uint32_t VecSize = 4;

        template <typename DataT>
        ROCWMMA_DEVICE constexpr static inline auto exec(VecT<DataT, VecSize> const& v)
        {
            using PackUtil = PackUtil<DataT>;

            if constexpr (PackUtil::Traits::PackRatio >= VW)
            {
                // Small types more efficient to do full rotation.
                // Step 1 : Scatter
                auto packed_data = Permute::Scatter32<4, 0>::exec(PackUtil::paddedPack(v));

                // Step 2 : UnpackLoHi8
                auto unpacked_data = unpackLoHi8(PackUtil::template paddedUnpack<VW>(packed_data));

                // Step 3 : UnpackLoHi16
                unpacked_data = unpackLoHi16(unpacked_data);
                return unpacked_data;
            }
            else
            {
                // Step 1 : Scatter (half-rotate offset)
                auto hi = (Permute::Scatter32<4, 16>::exec(PackUtil::paddedPack(extractHi(v))));
                auto lo = (Permute::Scatter32<4, 0>::exec(PackUtil::paddedPack(extractLo(v))));
                auto unpacked_data = concat(PackUtil::template paddedUnpack<VW / 2>(lo),
                                            PackUtil::template paddedUnpack<VW / 2>(hi));

                // Step 2 : UnpackLoHi8
                unpacked_data = unpackLoHi8(unpacked_data);

                // Step 3 : UnpackLoHi16 (half-rotate offset)
                lo             = PackUtil::paddedPack(extractEven(unpacked_data));
                hi             = PackUtil::paddedPack(extractOdd(unpacked_data));
                auto zipped_lo = Blend::Zip16::exec(lo, hi);
                auto zipped_hi = Blend::Zip16::exec(hi, lo);
                auto rot_hi    = Swizzle::RotateR32<16>::exec(zipped_hi);
                unpacked_data  = concat(PackUtil::template paddedUnpack<VW / 2>(zipped_lo),
                                    PackUtil::template paddedUnpack<VW / 2>(rot_hi));

                return unpacked_data;
            }
        }
    };
>>>>>>> 508835e5

#if ROCWMMA_WAVE64_MODE

            template <>
            struct SoaToAos<64, 4>
            {
                constexpr static uint32_t VW      = 4;
                constexpr static uint32_t VecSize = 4;

                template <typename DataT>
                ROCWMMA_DEVICE constexpr static inline auto exec(VecT<DataT, VecSize> const& v)
                {
                    using PackUtil = PackUtil<DataT>;

<<<<<<< HEAD
                    // Step 1 : Scatter (half-rotate offset)
                    auto lo = Permute::ScatterWave<4, 0>::exec(PackUtil::paddedPack(extractLo(v)));
                    auto hi = Permute::ScatterWave<4, 32>::exec(PackUtil::paddedPack(extractHi(v)));
                    auto unpacked_data = concat(PackUtil::template paddedUnpack<VW / 2>(lo),
                                                PackUtil::template paddedUnpack<VW / 2>(hi));

                    // Step 2 : UnpackLoHi16
                    unpacked_data = unpackLoHi16(unpacked_data);

                    // Step 3 : UnpackLoHi32 (half-rotate offset)
                    lo = PackUtil::paddedPack(extractEven(unpacked_data));
                    hi = PackUtil::paddedPack(extractOdd(unpacked_data));

                    auto zip_lo = Blend::Zip32::exec(lo, hi);
                    auto zip_hi = Blend::Zip32::exec(hi, lo);

                    auto rot_hi = Permute::RotateWaveR<32>::exec(zip_hi);

                    unpacked_data = concat(PackUtil::template paddedUnpack<VW / 2>(zip_lo),
                                           PackUtil::template paddedUnpack<VW / 2>(rot_hi));

                    return unpacked_data;
                }
            };
=======
            if constexpr (PackUtil::Traits::PackRatio >= VW)
            {
                // Small types more efficient to do full rotation.
                // Step 1 : Scatter
                auto packed_data = Permute::ScatterWave<4, 0>::exec(PackUtil::paddedPack(v));

                // Step 2 : UnpackLoHi16
                auto unpacked_data = unpackLoHi16(PackUtil::template paddedUnpack<VW>(packed_data));

                // Step 3 : UnpackLoHi32
                unpacked_data = unpackLoHi32(unpacked_data);
                return unpacked_data;
            }
            else
            {
                // Step 1 : Scatter (half-rotate offset)
                auto lo = Permute::ScatterWave<4, 0>::exec(PackUtil::paddedPack(extractLo(v)));
                auto hi = Permute::ScatterWave<4, 32>::exec(PackUtil::paddedPack(extractHi(v)));
                auto unpacked_data = concat(PackUtil::template paddedUnpack<VW / 2>(lo),
                                            PackUtil::template paddedUnpack<VW / 2>(hi));

                // Step 2 : UnpackLoHi16
                unpacked_data = unpackLoHi16(unpacked_data);

                // Step 3 : UnpackLoHi32 (half-rotate offset)
                lo = PackUtil::paddedPack(extractEven(unpacked_data));
                hi = PackUtil::paddedPack(extractOdd(unpacked_data));

                auto zip_lo = Blend::Zip32::exec(lo, hi);
                auto zip_hi = Blend::Zip32::exec(hi, lo);

                auto rot_hi = Permute::RotateWaveR<32>::exec(zip_hi);

                unpacked_data = concat(PackUtil::template paddedUnpack<VW / 2>(zip_lo),
                                    PackUtil::template paddedUnpack<VW / 2>(rot_hi));

                return unpacked_data;
            }
        }
    };
>>>>>>> 508835e5

#elif ROCWMMA_WAVE32_MODE

            template <>
            struct SoaToAos<64, 4>
            {
                constexpr static uint32_t VW      = 4;
                constexpr static uint32_t VecSize = 8;

                template <typename DataT>
                ROCWMMA_DEVICE constexpr static inline auto exec(VecT<DataT, VecSize> const& v)
                {
                    // Subdivide work to each batch of WAVE_SIZE
                    auto v0 = SoaToAos<Constants::AMDGCN_WAVE_SIZE_32, VW>::exec(extractLo(v));
                    auto v1 = SoaToAos<Constants::AMDGCN_WAVE_SIZE_32, VW>::exec(extractHi(v));

                    return concat(v0, v1);
                }
            };

#endif

#if ROCWMMA_WAVE64_MODE

            template <>
            struct SoaToAos<128, 4>
            {
                constexpr static uint32_t VW      = 4;
                constexpr static uint32_t VecSize = 8;

                template <typename DataT>
                ROCWMMA_DEVICE constexpr static inline auto exec(VecT<DataT, VecSize> const& v)
                {
                    // Subdivide work to each batch of WAVE_SIZE
                    auto v0 = SoaToAos<Constants::AMDGCN_WAVE_SIZE_64, VW>::exec(extractLo(v));
                    auto v1 = SoaToAos<Constants::AMDGCN_WAVE_SIZE_64, VW>::exec(extractHi(v));

                    return concat(v0, v1);
                }
            };

#elif ROCWMMA_WAVE32_MODE

            template <>
            struct SoaToAos<128, 4>
            {
                constexpr static uint32_t VW      = 4;
                constexpr static uint32_t VecSize = 16;

                template <typename DataT>
                ROCWMMA_DEVICE constexpr static inline auto exec(VecT<DataT, VecSize> const& v)
                {
                    auto lo = extractLo(v);
                    auto hi = extractHi(v);

                    // Subdivide work to each batch of WAVE_SIZE
                    auto v0 = SoaToAos<Constants::AMDGCN_WAVE_SIZE_32, VW>::exec(extractLo(lo));
                    auto v1 = SoaToAos<Constants::AMDGCN_WAVE_SIZE_32, VW>::exec(extractHi(lo));
                    auto v2 = SoaToAos<Constants::AMDGCN_WAVE_SIZE_32, VW>::exec(extractLo(hi));
                    auto v3 = SoaToAos<Constants::AMDGCN_WAVE_SIZE_32, VW>::exec(extractHi(hi));

                    return concat(concat(v0, v1), concat(v2, v3));
                }
            };

#endif

#if ROCWMMA_WAVE64_MODE

            template <>
            struct SoaToAos<256, 4>
            {
                constexpr static uint32_t VW      = 4;
                constexpr static uint32_t VecSize = 16;

                template <typename DataT>
                ROCWMMA_DEVICE constexpr static inline auto exec(VecT<DataT, VecSize> const& v)
                {
                    auto lo = extractLo(v);
                    auto hi = extractHi(v);

                    // Subdivide work to each batch of WAVE_SIZE
                    auto v0 = SoaToAos<Constants::AMDGCN_WAVE_SIZE_64, VW>::exec(extractLo(lo));
                    auto v1 = SoaToAos<Constants::AMDGCN_WAVE_SIZE_64, VW>::exec(extractHi(lo));
                    auto v2 = SoaToAos<Constants::AMDGCN_WAVE_SIZE_64, VW>::exec(extractLo(hi));
                    auto v3 = SoaToAos<Constants::AMDGCN_WAVE_SIZE_64, VW>::exec(extractHi(hi));

                    return concat(concat(v0, v1), concat(v2, v3));
                }
            };

#elif ROCWMMA_WAVE32_MODE

            template <>
            struct SoaToAos<256, 4>
            {
                constexpr static uint32_t VW      = 4;
                constexpr static uint32_t VecSize = 32;

                template <typename DataT>
                ROCWMMA_DEVICE constexpr static inline auto exec(VecT<DataT, VecSize> const& v)
                {
                    auto lo  = extractLo(v);
                    auto hi  = extractHi(v);
                    auto lo0 = extractLo(lo);
                    auto lo1 = extractHi(lo);
                    auto hi0 = extractLo(hi);
                    auto hi1 = extractHi(hi);

                    // Subdivide work to each batch of WAVE_SIZE
                    auto v0 = SoaToAos<Constants::AMDGCN_WAVE_SIZE_32, VW>::exec(extractLo(lo0));
                    auto v1 = SoaToAos<Constants::AMDGCN_WAVE_SIZE_32, VW>::exec(extractHi(lo0));
                    auto v2 = SoaToAos<Constants::AMDGCN_WAVE_SIZE_32, VW>::exec(extractLo(lo1));
                    auto v3 = SoaToAos<Constants::AMDGCN_WAVE_SIZE_32, VW>::exec(extractHi(lo1));
                    auto v4 = SoaToAos<Constants::AMDGCN_WAVE_SIZE_32, VW>::exec(extractLo(hi0));
                    auto v5 = SoaToAos<Constants::AMDGCN_WAVE_SIZE_32, VW>::exec(extractHi(hi0));
                    auto v6 = SoaToAos<Constants::AMDGCN_WAVE_SIZE_32, VW>::exec(extractLo(hi1));
                    auto v7 = SoaToAos<Constants::AMDGCN_WAVE_SIZE_32, VW>::exec(extractHi(hi1));

                    return concat(concat(concat(v0, v1), concat(v2, v3)),
                                  concat(concat(v4, v5), concat(v6, v7)));
                }
            };

#endif

            template <>
            struct SoaToAos<16, 2>
            {
                constexpr static uint32_t VW      = 2;
                constexpr static uint32_t VecSize = 2;

                template <typename DataT>
                ROCWMMA_DEVICE constexpr static inline auto exec(VecT<DataT, VecSize> const& v)
                {
                    using PackUtil = PackUtil<DataT>;

                    // Step 1 : Scatter
                    auto unpacked_data = PackUtil::template paddedUnpack<2>(
                        Permute::Scatter16<2, 0>::exec(PackUtil::paddedPack(v)));

                    // Step 2 : UnpackLoHi8
                    unpacked_data = unpackLoHi8(unpacked_data);

                    return unpacked_data;
                }
            };

            template <>
            struct SoaToAos<32, 2>
            {
                constexpr static uint32_t VW      = 2;
                constexpr static uint32_t VecSize = 2;

                template <typename DataT>
                ROCWMMA_DEVICE constexpr static inline auto exec(VecT<DataT, VecSize> const& v)
                {
                    using PackUtil = PackUtil<DataT>;

                    // Step 1 : Scatter
                    auto unpacked_data = PackUtil::template paddedUnpack<2>(
                        Permute::Scatter32<2, 0>::exec(PackUtil::paddedPack(v)));

                    // Step 2 : UnpackLoHi16
                    unpacked_data = unpackLoHi16(unpacked_data);

                    return unpacked_data;
                }
            };

#if ROCWMMA_WAVE64_MODE

            template <>
            struct SoaToAos<64, 2>
            {
                constexpr static uint32_t VW      = 2;
                constexpr static uint32_t VecSize = 2;

                template <typename DataT>
                ROCWMMA_DEVICE constexpr static inline auto exec(VecT<DataT, VecSize> const& v)
                {
                    using PackUtil = PackUtil<DataT>;

                    // Step 1 : Scatter
                    auto unpacked_data = PackUtil::template paddedUnpack<2>(
                        Permute::ScatterWave<2, 0>::exec(PackUtil::paddedPack(v)));

                    // Step 2 : UnpackLoHi32
                    unpacked_data = unpackLoHi32(unpacked_data);

                    return unpacked_data;
                };
            };

#elif ROCWMMA_WAVE32_MODE

            template <>
            struct SoaToAos<64, 2>
            {
                constexpr static uint32_t VW      = 2;
                constexpr static uint32_t VecSize = 4;

                template <typename DataT>
                ROCWMMA_DEVICE constexpr static inline auto exec(VecT<DataT, VecSize> const& v)
                {
                    // Subdivide work to each batch of WAVE_SIZE
                    auto v0 = SoaToAos<Constants::AMDGCN_WAVE_SIZE_32, VW>::exec(extractLo(v));
                    auto v1 = SoaToAos<Constants::AMDGCN_WAVE_SIZE_32, VW>::exec(extractHi(v));

                    return concat(v0, v1);
                };
            };

#endif

#if ROCWMMA_WAVE64_MODE

            template <>
            struct SoaToAos<128, 2>
            {
                constexpr static uint32_t VW      = 2;
                constexpr static uint32_t VecSize = 4;

                template <typename DataT>
                ROCWMMA_DEVICE constexpr static inline auto exec(VecT<DataT, VecSize> const& v)
                {
                    // Subdivide work to each batch of WAVE_SIZE
                    auto v0 = SoaToAos<Constants::AMDGCN_WAVE_SIZE_64, VW>::exec(extractLo(v));
                    auto v1 = SoaToAos<Constants::AMDGCN_WAVE_SIZE_64, VW>::exec(extractHi(v));

                    return concat(v0, v1);
                }
            };

#elif ROCWMMA_WAVE32_MODE

            template <>
            struct SoaToAos<128, 2>
            {
                constexpr static uint32_t VW      = 2;
                constexpr static uint32_t VecSize = 8;

                template <typename DataT>
                ROCWMMA_DEVICE constexpr static inline auto exec(VecT<DataT, VecSize> const& v)
                {
                    auto lo = extractLo(v);
                    auto hi = extractHi(v);

                    // Subdivide work to each batch of WAVE_SIZE
                    auto v0 = SoaToAos<Constants::AMDGCN_WAVE_SIZE_32, VW>::exec(extractLo(lo));
                    auto v1 = SoaToAos<Constants::AMDGCN_WAVE_SIZE_32, VW>::exec(extractHi(lo));
                    auto v2 = SoaToAos<Constants::AMDGCN_WAVE_SIZE_32, VW>::exec(extractLo(hi));
                    auto v3 = SoaToAos<Constants::AMDGCN_WAVE_SIZE_32, VW>::exec(extractHi(hi));

                    return concat(concat(v0, v1), concat(v2, v3));
                };
            };

#endif

#if ROCWMMA_WAVE64_MODE

            template <>
            struct SoaToAos<256, 2>
            {
                constexpr static uint32_t VW      = 2;
                constexpr static uint32_t VecSize = 8;

                template <typename DataT>
                ROCWMMA_DEVICE constexpr static inline auto exec(VecT<DataT, VecSize> const& v)
                {
                    auto lo = extractLo(v);
                    auto hi = extractHi(v);

                    // Subdivide work to each batch of WAVE_SIZE
                    auto v0 = SoaToAos<Constants::AMDGCN_WAVE_SIZE_64, VW>::exec(extractLo(lo));
                    auto v1 = SoaToAos<Constants::AMDGCN_WAVE_SIZE_64, VW>::exec(extractHi(lo));
                    auto v2 = SoaToAos<Constants::AMDGCN_WAVE_SIZE_64, VW>::exec(extractLo(hi));
                    auto v3 = SoaToAos<Constants::AMDGCN_WAVE_SIZE_64, VW>::exec(extractHi(hi));

                    return concat(concat(v0, v1), concat(v2, v3));
                }
            };

#elif ROCWMMA_WAVE32_MODE

            template <>
            struct SoaToAos<256, 2>
            {
                constexpr static uint32_t VW      = 2;
                constexpr static uint32_t VecSize = 16;

                template <typename DataT>
                ROCWMMA_DEVICE constexpr static inline auto exec(VecT<DataT, VecSize> const& v)
                {
                    auto lo  = extractLo(v);
                    auto hi  = extractHi(v);
                    auto lo0 = extractLo(lo);
                    auto lo1 = extractHi(lo);
                    auto hi0 = extractLo(hi);
                    auto hi1 = extractHi(hi);

                    // Subdivide work to each batch of WAVE_SIZE
                    auto v0 = SoaToAos<Constants::AMDGCN_WAVE_SIZE_32, VW>::exec(extractLo(lo0));
                    auto v1 = SoaToAos<Constants::AMDGCN_WAVE_SIZE_32, VW>::exec(extractHi(lo0));
                    auto v2 = SoaToAos<Constants::AMDGCN_WAVE_SIZE_32, VW>::exec(extractLo(lo1));
                    auto v3 = SoaToAos<Constants::AMDGCN_WAVE_SIZE_32, VW>::exec(extractHi(lo1));
                    auto v4 = SoaToAos<Constants::AMDGCN_WAVE_SIZE_32, VW>::exec(extractLo(hi0));
                    auto v5 = SoaToAos<Constants::AMDGCN_WAVE_SIZE_32, VW>::exec(extractHi(hi0));
                    auto v6 = SoaToAos<Constants::AMDGCN_WAVE_SIZE_32, VW>::exec(extractLo(hi1));
                    auto v7 = SoaToAos<Constants::AMDGCN_WAVE_SIZE_32, VW>::exec(extractHi(hi1));

                    return concat(concat(concat(v0, v1), concat(v2, v3)),
                                  concat(concat(v4, v5), concat(v6, v7)));
                };
            };
#endif
        } // namespace Ops
    } // namespace TransformsImpl
} // namespace rocwmma

#endif // ROCWMMA_TRANSFORMS_IMPL_HPP<|MERGE_RESOLUTION|>--- conflicted
+++ resolved
@@ -510,7 +510,6 @@
 
 #endif
 
-<<<<<<< HEAD
             template <>
             struct AosToSoa<16, 8>
             {
@@ -554,102 +553,38 @@
                     // Step 2 : Unpack groups of 8
                     result = unpackLoHi8(result);
 
-                    // Step 3 : Unpack groups of 16 (half-rotate offset)
-                    // In order to save some operations, we can
-                    // rotate the odds components only and make up the
-                    // offset later in gather.
-                    auto evens = PackUtil::paddedPack(extractEven(result));
-                    auto odds  = PackUtil::paddedPack(extractOdd(result));
-
-                    auto rot = Swizzle::RotateR32<16>::exec(odds);
-                    auto lo  = Blend::Zip16::exec(evens, rot);
-                    auto hi  = Blend::Zip16::exec(rot, evens);
-
-                    // Step 4 : Gather (half-rotate offset)
-                    // Note the offset of 16 in hi
-                    lo = Permute::Gather32<VW, 0>::exec(lo);
-                    hi = Permute::Gather32<VW, 16>::exec(hi);
-
-                    return PackUtil::template paddedUnpack<VecSize>(concat(lo, hi));
-                }
-            };
-=======
-    template <>
-    struct AosToSoa<16, 8>
-    {
-        constexpr static uint32_t VW      = 8;
-        constexpr static uint32_t VecSize = 8;
-
-        template <typename DataT>
-        ROCWMMA_DEVICE constexpr static inline auto exec(VecT<DataT, VecSize> const& v)
-        {
-            using PackUtil = PackUtil<DataT>;
-
-            // Step 1 : Unpack groups of 2
-            auto result = unpackLoHi2(v);
-
-            // Step 2 : Unpack groups of 4
-            result = unpackLoHi4(result);
-
-            // Step 3 : Unpack groups of 8
-            result = unpackLoHi8(result);
-
-            // Step 4 : Gather
-            return PackUtil::template paddedUnpack<VecSize>(
-                Permute::Gather16<VW, 0>::exec(PackUtil::paddedPack(result)));
-        }
-    };
-
-    template <>
-    struct AosToSoa<32, 8>
-    {
-        constexpr static uint32_t VW      = 8;
-        constexpr static uint32_t VecSize = 8;
-
-        template <typename DataT>
-        ROCWMMA_DEVICE constexpr static inline auto exec(VecT<DataT, VecSize> const& v)
-        {
-            using PackUtil = PackUtil<DataT>;
-
-            // Step 1 : Unpack groups of 4
-            auto result = unpackLoHi4(v);
-
-            // Step 2 : Unpack groups of 8
-            result = unpackLoHi8(result);
-
-            if constexpr (PackUtil::Traits::PackRatio >= VW)
-            {
-                // Step 3 : UnpackLoHi16
-                // Small types more efficient to do full rotation.
-                result = unpackLoHi16(result);
-
-                // Step 4 : Gather
-                auto packed_data = Permute::Gather32<VW, 0>::exec(PackUtil::paddedPack(result));
-
-                return PackUtil::template paddedUnpack<VecSize>(packed_data);
-            }
-            else
-            {
-                // Step 3 : Unpack groups of 16 (half-rotate offset)
-                // Larger types more efficient to rotate half block and
-                // make up the offset in Gather
-                auto evens = PackUtil::paddedPack(extractEven(result));
-                auto odds  = PackUtil::paddedPack(extractOdd(result));
-
-                auto rot = Swizzle::RotateR32<16>::exec(odds);
-                auto lo  = Blend::Zip16::exec(evens, rot);
-                auto hi  = Blend::Zip16::exec(rot, evens);
-
-                // Step 4 : Gather (half-rotate offset)
-                // Note the offset of 16 in hi
-                lo = Permute::Gather32<VW, 0>::exec(lo);
-                hi = Permute::Gather32<VW, 16>::exec(hi);
-
-                return PackUtil::template paddedUnpack<VecSize>(concat(lo, hi));
-            }
-        }
-    };
->>>>>>> 508835e5
+                    if constexpr (PackUtil::Traits::PackRatio >= VW)
+                    {
+                        // Step 3 : UnpackLoHi16
+                        // Small types more efficient to do full rotation.
+                        result = unpackLoHi16(result);
+
+                        // Step 4 : Gather
+                        auto packed_data = Permute::Gather32<VW, 0>::exec(PackUtil::paddedPack(result));
+
+                        return PackUtil::template paddedUnpack<VecSize>(packed_data);
+                    }
+                    else
+                    {
+                        // Step 3 : Unpack groups of 16 (half-rotate offset)
+                        // Larger types more efficient to rotate half block and
+                        // make up the offset in Gather
+                        auto evens = PackUtil::paddedPack(extractEven(result));
+                        auto odds  = PackUtil::paddedPack(extractOdd(result));
+
+                        auto rot = Swizzle::RotateR32<16>::exec(odds);
+                        auto lo  = Blend::Zip16::exec(evens, rot);
+                        auto hi  = Blend::Zip16::exec(rot, evens);
+
+                        // Step 4 : Gather (half-rotate offset)
+                        // Note the offset of 16 in hi
+                        lo = Permute::Gather32<VW, 0>::exec(lo);
+                        hi = Permute::Gather32<VW, 16>::exec(hi);
+
+                        return PackUtil::template paddedUnpack<VecSize>(concat(lo, hi));
+                    }
+                }
+            };
 
 #if ROCWMMA_WAVE64_MODE
 
@@ -670,63 +605,40 @@
                     // Step 2 : Unpack groups of 16
                     result = unpackLoHi16(result);
 
-<<<<<<< HEAD
-                    // Step 3 : Unpack groups of 32 (half-rotate offset)
-                    // In order to save some operations, we can
-                    // rotate the odds components only and make up the
-                    // offset later in gather.
-                    auto lo = PackUtil::paddedPack(extractEven(result));
-                    auto hi = PackUtil::paddedPack(extractOdd(result));
-
-                    // TODO: label as rotateR64 for consistency?
-                    auto rot_hi = Permute::RotateWaveR<32>::exec(hi);
-                    hi          = Blend::Zip32::exec(rot_hi, lo);
-                    lo          = Blend::Zip32::exec(lo, rot_hi);
-
-                    // Step 4 : Gather (half-rotate offset)
-                    // Note the offset of 32 in hi
-                    lo = Permute::GatherWave<VW, 0>::exec(lo);
-                    hi = Permute::GatherWave<VW, 32>::exec(hi);
-
-                    return PackUtil::template paddedUnpack<VecSize>(concat(lo, hi));
-                }
-            };
-=======
-            if constexpr (PackUtil::Traits::PackRatio >= VW)
-            {
-                // Step 2 : UnpackLoHi32
-                // Small types more efficient to do full rotation.
-                result = unpackLoHi32(result);
-
-                // Step 3 : Gather
-                auto packed_data = Permute::GatherWave<VW, 0>::exec(PackUtil::paddedPack(result));
-
-                return PackUtil::template paddedUnpack<VecSize>(packed_data);
-            }
-            else
-            {
-                // Step 3 : Unpack groups of 32 (half-rotate offset)
-                // In order to save some operations, we can
-                // rotate the odds components only and make up the
-                // offset later in gather.
-                auto lo = PackUtil::paddedPack(extractEven(result));
-                auto hi = PackUtil::paddedPack(extractOdd(result));
-
-                // TODO: label as rotateR64 for consistency?
-                auto rot_hi = Permute::RotateWaveR<32>::exec(hi);
-                hi          = Blend::Zip32::exec(rot_hi, lo);
-                lo          = Blend::Zip32::exec(lo, rot_hi);
-
-                // Step 4 : Gather (half-rotate offset)
-                // Note the offset of 32 in hi
-                lo = Permute::GatherWave<VW, 0>::exec(lo);
-                hi = Permute::GatherWave<VW, 32>::exec(hi);
-
-                return PackUtil::template paddedUnpack<VecSize>(concat(lo, hi));
-            }
-        }
-    };
->>>>>>> 508835e5
+                    if constexpr (PackUtil::Traits::PackRatio >= VW)
+                    {
+                        // Step 2 : UnpackLoHi32
+                        // Small types more efficient to do full rotation.
+                        result = unpackLoHi32(result);
+
+                        // Step 3 : Gather
+                        auto packed_data = Permute::GatherWave<VW, 0>::exec(PackUtil::paddedPack(result));
+
+                        return PackUtil::template paddedUnpack<VecSize>(packed_data);
+                    }
+                    else
+                    {
+                        // Step 3 : Unpack groups of 32 (half-rotate offset)
+                        // In order to save some operations, we can
+                        // rotate the odds components only and make up the
+                        // offset later in gather.
+                        auto lo = PackUtil::paddedPack(extractEven(result));
+                        auto hi = PackUtil::paddedPack(extractOdd(result));
+
+                        // TODO: label as rotateR64 for consistency?
+                        auto rot_hi = Permute::RotateWaveR<32>::exec(hi);
+                        hi          = Blend::Zip32::exec(rot_hi, lo);
+                        lo          = Blend::Zip32::exec(lo, rot_hi);
+
+                        // Step 4 : Gather (half-rotate offset)
+                        // Note the offset of 32 in hi
+                        lo = Permute::GatherWave<VW, 0>::exec(lo);
+                        hi = Permute::GatherWave<VW, 32>::exec(hi);
+
+                        return PackUtil::template paddedUnpack<VecSize>(concat(lo, hi));
+                    }
+                }
+            };
 
 #elif ROCWMMA_WAVE32_MODE
 
@@ -910,7 +822,6 @@
 
 #endif
 
-<<<<<<< HEAD
             template <>
             struct AosToSoa<16, 4>
             {
@@ -950,101 +861,40 @@
                     // Step 1 : UnpackLoHi8
                     auto unpacked_data = unpackLoHi8(v);
 
-                    // Step 2 : UnpackLoHi16 (half-rotate offset)
-                    auto lo       = PackUtil::paddedPack(extractEven(unpacked_data));
-                    auto hi       = PackUtil::paddedPack(extractOdd(unpacked_data));
-                    auto rot_hi   = Swizzle::RotateR32<16>::exec(hi);
-                    hi            = Blend::Zip16::exec(rot_hi, lo);
-                    lo            = Blend::Zip16::exec(lo, rot_hi);
-                    unpacked_data = concat(PackUtil::template paddedUnpack<VW / 2>(lo),
-                                           PackUtil::template paddedUnpack<VW / 2>(hi));
-
-                    // Step 3 : Gather (half-rotate offset)
-                    hi = Permute::Gather32<4, 16>::exec(
-                        PackUtil::paddedPack(extractHi(unpacked_data)));
-                    lo = Permute::Gather32<4, 0>::exec(
-                        PackUtil::paddedPack(extractLo(unpacked_data)));
-                    unpacked_data = concat(PackUtil::template paddedUnpack<VW / 2>(lo),
-                                           PackUtil::template paddedUnpack<VW / 2>(hi));
-
-                    return unpacked_data;
-                }
-            };
-=======
-    template <>
-    struct AosToSoa<16, 4>
-    {
-        constexpr static uint32_t VW      = 4;
-        constexpr static uint32_t VecSize = 4;
-
-        template <typename DataT>
-        ROCWMMA_DEVICE constexpr static inline auto exec(VecT<DataT, VecSize> const& v)
-        {
-            using PackUtil = PackUtil<DataT>;
-
-            // Step 1 : UnpackLoHi4
-            auto unpacked_data = unpackLoHi4(v);
-
-            // Step 2 : UnpackLoHi8
-            unpacked_data = unpackLoHi8(unpacked_data);
-
-            // Step 3 : Gather
-            unpacked_data = PackUtil::template paddedUnpack<4>(
-                Permute::Gather16<4, 0>::exec(PackUtil::paddedPack(unpacked_data)));
-
-            return unpacked_data;
-        }
-    };
-
-    template <>
-    struct AosToSoa<32, 4>
-    {
-        constexpr static uint32_t VW      = 4;
-        constexpr static uint32_t VecSize = 4;
-
-        template <typename DataT>
-        ROCWMMA_DEVICE constexpr static inline auto exec(VecT<DataT, VecSize> const& v)
-        {
-            using PackUtil = PackUtil<DataT>;
-
-            // Step 1 : UnpackLoHi8
-            auto unpacked_data = unpackLoHi8(v);
-
-            if constexpr (PackUtil::Traits::PackRatio >= VW)
-            {
-                // Step 2 : UnpackLoHi16
-                // Small types more efficient to do full rotation.
-                unpacked_data = unpackLoHi16(unpacked_data);
-
-                // Step 3 : Gather
-                auto packed_data = Permute::Gather32<4, 0>::exec(PackUtil::paddedPack(unpacked_data));
-
-                return PackUtil::template paddedUnpack<VW>(packed_data);
-            }
-            else
-            {
-                // Step 2 : UnpackLoHi16 (half-rotate offset)
-                // Larger types more efficient to rotate half block and
-                // make up the offset in Gather
-                auto lo       = PackUtil::paddedPack(extractEven(unpacked_data));
-                auto hi       = PackUtil::paddedPack(extractOdd(unpacked_data));
-                auto rot_hi   = Swizzle::RotateR32<16>::exec(hi);
-                hi            = Blend::Zip16::exec(rot_hi, lo);
-                lo            = Blend::Zip16::exec(lo, rot_hi);
-                unpacked_data = concat(PackUtil::template paddedUnpack<VW / 2>(lo),
-                                    PackUtil::template paddedUnpack<VW / 2>(hi));
-
-                // Step 3 : Gather (half-rotate offset)
-                hi = Permute::Gather32<4, 16>::exec(PackUtil::paddedPack(extractHi(unpacked_data)));
-                lo = Permute::Gather32<4, 0>::exec(PackUtil::paddedPack(extractLo(unpacked_data)));
-                unpacked_data = concat(PackUtil::template paddedUnpack<VW / 2>(lo),
-                                    PackUtil::template paddedUnpack<VW / 2>(hi));
-
-                return unpacked_data;
-            }
-        }
-    };
->>>>>>> 508835e5
+                    if constexpr (PackUtil::Traits::PackRatio >= VW)
+                    {
+                        // Step 2 : UnpackLoHi16
+                        // Small types more efficient to do full rotation.
+                        unpacked_data = unpackLoHi16(unpacked_data);
+
+                        // Step 3 : Gather
+                        auto packed_data = Permute::Gather32<4, 0>::exec(PackUtil::paddedPack(unpacked_data));
+
+                        return PackUtil::template paddedUnpack<VW>(packed_data);
+                    }
+                    else
+                    {
+                        // Step 2 : UnpackLoHi16 (half-rotate offset)
+                        // Larger types more efficient to rotate half block and
+                        // make up the offset in Gather
+                        auto lo       = PackUtil::paddedPack(extractEven(unpacked_data));
+                        auto hi       = PackUtil::paddedPack(extractOdd(unpacked_data));
+                        auto rot_hi   = Swizzle::RotateR32<16>::exec(hi);
+                        hi            = Blend::Zip16::exec(rot_hi, lo);
+                        lo            = Blend::Zip16::exec(lo, rot_hi);
+                        unpacked_data = concat(PackUtil::template paddedUnpack<VW / 2>(lo),
+                                            PackUtil::template paddedUnpack<VW / 2>(hi));
+
+                        // Step 3 : Gather (half-rotate offset)
+                        hi = Permute::Gather32<4, 16>::exec(PackUtil::paddedPack(extractHi(unpacked_data)));
+                        lo = Permute::Gather32<4, 0>::exec(PackUtil::paddedPack(extractLo(unpacked_data)));
+                        unpacked_data = concat(PackUtil::template paddedUnpack<VW / 2>(lo),
+                                            PackUtil::template paddedUnpack<VW / 2>(hi));
+
+                        return unpacked_data;
+                    }
+                }
+            };
 
 #if ROCWMMA_WAVE64_MODE
 
@@ -1062,59 +912,39 @@
                     // Step 1 : UnpackLohi16
                     auto unpacked_data = unpackLoHi16(v);
 
-<<<<<<< HEAD
-                    // Step 2 : UnpackLohi32 (half-rotate offset)
-                    auto lo = PackUtil::paddedPack(extractEven(unpacked_data));
-                    auto hi = PackUtil::paddedPack(extractOdd(unpacked_data));
-
-                    hi = Permute::RotateWaveR<32>::exec(hi);
-
-                    auto zip_lo = Blend::Zip32::exec(lo, hi);
-                    auto zip_hi = Blend::Zip32::exec(hi, lo);
-
-                    // Step 3 : Gather (half-rotate offset)
-                    lo = Permute::GatherWave<4, 0>::exec(zip_lo);
-                    hi = Permute::GatherWave<4, 32>::exec(zip_hi);
-
-                    return concat(PackUtil::template paddedUnpack<VW / 2>(lo),
-                                  PackUtil::template paddedUnpack<VW / 2>(hi));
-                }
-            };
-=======
-            if constexpr(PackUtil::Traits::PackRatio >= VW)
-            {
-                // Small types more efficient to do full rotation.
-                // Step 2 : UnpackLoHi32
-                unpacked_data = unpackLoHi32(unpacked_data);
-
-                // Step 3 : Gather
-                auto packed_data = Permute::GatherWave<4, 0>::exec(PackUtil::paddedPack(unpacked_data));
-
-                return PackUtil::template paddedUnpack<VW>(packed_data);
-            }
-            else
-            {
-                // Larger types more efficient to rotate half block and
-                // make up the offset in Gather
-                // Step 2 : UnpackLoHi32 (half-rotate offset)
-                auto lo = PackUtil::paddedPack(extractEven(unpacked_data));
-                auto hi = PackUtil::paddedPack(extractOdd(unpacked_data));
-
-                hi = Permute::RotateWaveR<32>::exec(hi);
-
-                auto zip_lo = Blend::Zip32::exec(lo, hi);
-                auto zip_hi = Blend::Zip32::exec(hi, lo);
-
-                // Step 3 : Gather (half-rotate offset)
-                lo = Permute::GatherWave<4, 0>::exec(zip_lo);
-                hi = Permute::GatherWave<4, 32>::exec(zip_hi);
-
-                return concat(PackUtil::template paddedUnpack<VW / 2>(lo),
-                            PackUtil::template paddedUnpack<VW / 2>(hi));
-            }
-        }
-    };
->>>>>>> 508835e5
+                    if constexpr(PackUtil::Traits::PackRatio >= VW)
+                    {
+                        // Small types more efficient to do full rotation.
+                        // Step 2 : UnpackLoHi32
+                        unpacked_data = unpackLoHi32(unpacked_data);
+
+                        // Step 3 : Gather
+                        auto packed_data = Permute::GatherWave<4, 0>::exec(PackUtil::paddedPack(unpacked_data));
+
+                        return PackUtil::template paddedUnpack<VW>(packed_data);
+                    }
+                    else
+                    {
+                        // Larger types more efficient to rotate half block and
+                        // make up the offset in Gather
+                        // Step 2 : UnpackLoHi32 (half-rotate offset)
+                        auto lo = PackUtil::paddedPack(extractEven(unpacked_data));
+                        auto hi = PackUtil::paddedPack(extractOdd(unpacked_data));
+
+                        hi = Permute::RotateWaveR<32>::exec(hi);
+
+                        auto zip_lo = Blend::Zip32::exec(lo, hi);
+                        auto zip_hi = Blend::Zip32::exec(hi, lo);
+
+                        // Step 3 : Gather (half-rotate offset)
+                        lo = Permute::GatherWave<4, 0>::exec(zip_lo);
+                        hi = Permute::GatherWave<4, 32>::exec(zip_hi);
+
+                        return concat(PackUtil::template paddedUnpack<VW / 2>(lo),
+                                    PackUtil::template paddedUnpack<VW / 2>(hi));
+                    }
+                }
+            };
 
 #elif ROCWMMA_WAVE32_MODE
 
@@ -1689,78 +1519,50 @@
                 {
                     using PackUtil = PackUtil<DataT>;
 
-<<<<<<< HEAD
-                    // Step 1 : Scatter (half-rotate offset)
-                    auto hi = (Permute::Scatter32<8, 16>::exec(PackUtil::paddedPack(extractHi(v))));
-                    auto lo = (Permute::Scatter32<8, 0>::exec(PackUtil::paddedPack(extractLo(v))));
-                    auto unpacked_data = concat(PackUtil::template paddedUnpack<4>(lo),
-                                                PackUtil::template paddedUnpack<4>(hi));
-
-                    // Step 2 : UnpackLoHi4
-                    unpacked_data = unpackLoHi4(unpacked_data);
-
-                    // Step 3 : UnpackLoHi8
-                    unpacked_data = unpackLoHi8(unpacked_data);
-
-                    // Step 4 : UnpackLoHi16 (half-rotate offset)
-                    lo = PackUtil::paddedPack(extractEven(unpacked_data));
-                    hi = PackUtil::paddedPack(extractOdd(unpacked_data));
-
-                    auto lo_final = Dpp::Driver<DppImpl::Ops::MaskMove, 0x5, 0xF>::exec(lo, hi);
-                    hi            = Dpp::Driver<DppImpl::Ops::MaskMove, 0x5, 0xF>::exec(hi, lo);
-
-                    hi = Swizzle::RotateR32<16>::exec(hi);
-
-                    return concat(PackUtil::template paddedUnpack<4u>(lo_final),
-                                  PackUtil::template paddedUnpack<4u>(hi));
-                }
-            };
-=======
-            if constexpr (PackUtil::Traits::PackRatio >= VW)
-            {
-                // Small types more efficient to do full rotation.
-                // Step 1 : Scatter
-                auto packed_data = Permute::Scatter32<8, 0>::exec(PackUtil::paddedPack(v));
-
-                // Step 2 : UnpackLoHi4
-                auto unpacked_data = unpackLoHi4(PackUtil::template paddedUnpack<VW>(packed_data));
-
-                // Step 3 : UnpackLoHi8
-                unpacked_data = unpackLoHi8(unpacked_data);
-
-                // Step 4 : UnpackLoHi16
-                unpacked_data = unpackLoHi16(unpacked_data);
-                return unpacked_data;
-            }
-            else
-            {
-                // Step 1 : Scatter (half-rotate offset)
-                auto hi = (Permute::Scatter32<8, 16>::exec(PackUtil::paddedPack(extractHi(v))));
-                auto lo = (Permute::Scatter32<8, 0>::exec(PackUtil::paddedPack(extractLo(v))));
-                auto unpacked_data = concat(PackUtil::template paddedUnpack<4>(lo),
-                                            PackUtil::template paddedUnpack<4>(hi));
-
-                // Step 2 : UnpackLoHi4
-                unpacked_data = unpackLoHi4(unpacked_data);
-
-                // Step 3 : UnpackLoHi8
-                unpacked_data = unpackLoHi8(unpacked_data);
-
-                // Step 4 : UnpackLoHi16 (half-rotate offset)
-                lo = PackUtil::paddedPack(extractEven(unpacked_data));
-                hi = PackUtil::paddedPack(extractOdd(unpacked_data));
-
-                auto lo_final = Dpp::Driver<DppImpl::Ops::MaskMove, 0x5, 0xF>::exec(lo, hi);
-                hi            = Dpp::Driver<DppImpl::Ops::MaskMove, 0x5, 0xF>::exec(hi, lo);
-
-                hi = Swizzle::RotateR32<16>::exec(hi);
-
-                return concat(PackUtil::template paddedUnpack<4u>(lo_final),
-                            PackUtil::template paddedUnpack<4u>(hi));
-            }
-        }
-    };
->>>>>>> 508835e5
+                    if constexpr (PackUtil::Traits::PackRatio >= VW)
+                    {
+                        // Small types more efficient to do full rotation.
+                        // Step 1 : Scatter
+                        auto packed_data = Permute::Scatter32<8, 0>::exec(PackUtil::paddedPack(v));
+
+                        // Step 2 : UnpackLoHi4
+                        auto unpacked_data = unpackLoHi4(PackUtil::template paddedUnpack<VW>(packed_data));
+
+                        // Step 3 : UnpackLoHi8
+                        unpacked_data = unpackLoHi8(unpacked_data);
+
+                        // Step 4 : UnpackLoHi16
+                        unpacked_data = unpackLoHi16(unpacked_data);
+                        return unpacked_data;
+                    }
+                    else
+                    {
+                        // Step 1 : Scatter (half-rotate offset)
+                        auto hi = (Permute::Scatter32<8, 16>::exec(PackUtil::paddedPack(extractHi(v))));
+                        auto lo = (Permute::Scatter32<8, 0>::exec(PackUtil::paddedPack(extractLo(v))));
+                        auto unpacked_data = concat(PackUtil::template paddedUnpack<4>(lo),
+                                                    PackUtil::template paddedUnpack<4>(hi));
+
+                        // Step 2 : UnpackLoHi4
+                        unpacked_data = unpackLoHi4(unpacked_data);
+
+                        // Step 3 : UnpackLoHi8
+                        unpacked_data = unpackLoHi8(unpacked_data);
+
+                        // Step 4 : UnpackLoHi16 (half-rotate offset)
+                        lo = PackUtil::paddedPack(extractEven(unpacked_data));
+                        hi = PackUtil::paddedPack(extractOdd(unpacked_data));
+
+                        auto lo_final = Dpp::Driver<DppImpl::Ops::MaskMove, 0x5, 0xF>::exec(lo, hi);
+                        hi            = Dpp::Driver<DppImpl::Ops::MaskMove, 0x5, 0xF>::exec(hi, lo);
+
+                        hi = Swizzle::RotateR32<16>::exec(hi);
+
+                        return concat(PackUtil::template paddedUnpack<4u>(lo_final),
+                                    PackUtil::template paddedUnpack<4u>(hi));
+                    }
+                }
+            };
 
 #if ROCWMMA_WAVE64_MODE
 
@@ -1775,80 +1577,50 @@
                 {
                     using PackUtil = PackUtil<DataT>;
 
-<<<<<<< HEAD
-                    // Step 1 : Scatter (half-rotate offset)
-                    auto hi
-                        = (Permute::ScatterWave<8, 32>::exec(PackUtil::paddedPack(extractHi(v))));
-                    auto lo
-                        = (Permute::ScatterWave<8, 0>::exec(PackUtil::paddedPack(extractLo(v))));
-                    auto unpacked_data = concat(PackUtil::template paddedUnpack<4>(lo),
-                                                PackUtil::template paddedUnpack<4>(hi));
-
-                    // Step 2 : UnpackLoHi8
-                    unpacked_data = unpackLoHi8(unpacked_data);
-
-                    // Step 3 : unpackLoHi16
-                    unpacked_data = unpackLoHi16(unpacked_data);
-
-                    // Step 4 : UnpackLoHi32 (half-rotate offset)
-                    lo = PackUtil::paddedPack(extractEven(unpacked_data));
-                    hi = PackUtil::paddedPack(extractOdd(unpacked_data));
-
-                    auto lo_final = Dpp::Driver<DppImpl::Ops::MaskMove, 0x3, 0xF>::exec(lo, hi);
-                    hi            = Dpp::Driver<DppImpl::Ops::MaskMove, 0x3, 0xF>::exec(hi, lo);
-
-                    hi = Permute::RotateWaveR<32>::exec(hi);
-
-                    return concat(PackUtil::template paddedUnpack<VecSize / 2u>(lo_final),
-                                  PackUtil::template paddedUnpack<VecSize / 2u>(hi));
-                };
-            };
-=======
-            if constexpr (PackUtil::Traits::PackRatio >= VW)
-            {
-                // Small types more efficient to do full rotation.
-                // Step 1 : Scatter
-                auto packed_data = Permute::ScatterWave<8, 0>::exec(PackUtil::paddedPack(v));
-
-                // Step 2 : UnpackLoHi8
-                auto unpacked_data = unpackLoHi8(PackUtil::paddedUnPack<VW>(packed_data));
-
-                // Step 3 : UnpackLoHi16
-                unpacked_data = unpackLoHi16(unpacked_data);
-
-                // Step 4 : UnpackLoHi32
-                unpacked_data = unpackLoHi32(unpacked_data);
-                return unpacked_data;
-            }
-            else
-            {
-                // Step 1 : Scatter (half-rotate offset)
-                auto hi = (Permute::ScatterWave<8, 32>::exec(PackUtil::paddedPack(extractHi(v))));
-                auto lo = (Permute::ScatterWave<8, 0>::exec(PackUtil::paddedPack(extractLo(v))));
-                auto unpacked_data = concat(PackUtil::template paddedUnpack<4>(lo),
-                                            PackUtil::template paddedUnpack<4>(hi));
-
-                // Step 2 : UnpackLoHi8
-                unpacked_data = unpackLoHi8(unpacked_data);
-
-                // Step 3 : unpackLoHi16
-                unpacked_data = unpackLoHi16(unpacked_data);
-
-                // Step 4 : UnpackLoHi32 (half-rotate offset)
-                lo = PackUtil::paddedPack(extractEven(unpacked_data));
-                hi = PackUtil::paddedPack(extractOdd(unpacked_data));
-
-                auto lo_final = Dpp::Driver<DppImpl::Ops::MaskMove, 0x3, 0xF>::exec(lo, hi);
-                hi            = Dpp::Driver<DppImpl::Ops::MaskMove, 0x3, 0xF>::exec(hi, lo);
-
-                hi = Permute::RotateWaveR<32>::exec(hi);
-
-                return concat(PackUtil::template paddedUnpack<VecSize / 2u>(lo_final),
-                            PackUtil::template paddedUnpack<VecSize / 2u>(hi));
-            }
-        };
-    };
->>>>>>> 508835e5
+                    if constexpr (PackUtil::Traits::PackRatio >= VW)
+                    {
+                        // Small types more efficient to do full rotation.
+                        // Step 1 : Scatter
+                        auto packed_data = Permute::ScatterWave<8, 0>::exec(PackUtil::paddedPack(v));
+
+                        // Step 2 : UnpackLoHi8
+                        auto unpacked_data = unpackLoHi8(PackUtil::paddedUnPack<VW>(packed_data));
+
+                        // Step 3 : UnpackLoHi16
+                        unpacked_data = unpackLoHi16(unpacked_data);
+
+                        // Step 4 : UnpackLoHi32
+                        unpacked_data = unpackLoHi32(unpacked_data);
+                        return unpacked_data;
+                    }
+                    else
+                    {
+                        // Step 1 : Scatter (half-rotate offset)
+                        auto hi = (Permute::ScatterWave<8, 32>::exec(PackUtil::paddedPack(extractHi(v))));
+                        auto lo = (Permute::ScatterWave<8, 0>::exec(PackUtil::paddedPack(extractLo(v))));
+                        auto unpacked_data = concat(PackUtil::template paddedUnpack<4>(lo),
+                                                    PackUtil::template paddedUnpack<4>(hi));
+
+                        // Step 2 : UnpackLoHi8
+                        unpacked_data = unpackLoHi8(unpacked_data);
+
+                        // Step 3 : unpackLoHi16
+                        unpacked_data = unpackLoHi16(unpacked_data);
+
+                        // Step 4 : UnpackLoHi32 (half-rotate offset)
+                        lo = PackUtil::paddedPack(extractEven(unpacked_data));
+                        hi = PackUtil::paddedPack(extractOdd(unpacked_data));
+
+                        auto lo_final = Dpp::Driver<DppImpl::Ops::MaskMove, 0x3, 0xF>::exec(lo, hi);
+                        hi            = Dpp::Driver<DppImpl::Ops::MaskMove, 0x3, 0xF>::exec(hi, lo);
+
+                        hi = Permute::RotateWaveR<32>::exec(hi);
+
+                        return concat(PackUtil::template paddedUnpack<VecSize / 2u>(lo_final),
+                                    PackUtil::template paddedUnpack<VecSize / 2u>(hi));
+                    }
+                }
+            };
 
 #elif ROCWMMA_WAVE32_MODE
 
@@ -1975,7 +1747,6 @@
 
 #endif
 
-<<<<<<< HEAD
             template <>
             struct SoaToAos<16, 4>
             {
@@ -2012,102 +1783,43 @@
                 {
                     using PackUtil = PackUtil<DataT>;
 
-                    // Step 1 : Scatter (half-rotate offset)
-                    auto hi = (Permute::Scatter32<4, 16>::exec(PackUtil::paddedPack(extractHi(v))));
-                    auto lo = (Permute::Scatter32<4, 0>::exec(PackUtil::paddedPack(extractLo(v))));
-                    auto unpacked_data = concat(PackUtil::template paddedUnpack<VW / 2>(lo),
-                                                PackUtil::template paddedUnpack<VW / 2>(hi));
-
-                    // Step 2 : UnpackLoHi8
-                    unpacked_data = unpackLoHi8(unpacked_data);
-
-                    // Step 3 : UnpackLoHi16 (half-rotate offset)
-                    lo             = PackUtil::paddedPack(extractEven(unpacked_data));
-                    hi             = PackUtil::paddedPack(extractOdd(unpacked_data));
-                    auto zipped_lo = Blend::Zip16::exec(lo, hi);
-                    auto zipped_hi = Blend::Zip16::exec(hi, lo);
-                    auto rot_hi    = Swizzle::RotateR32<16>::exec(zipped_hi);
-                    unpacked_data  = concat(PackUtil::template paddedUnpack<VW / 2>(zipped_lo),
-                                           PackUtil::template paddedUnpack<VW / 2>(rot_hi));
-
-                    return unpacked_data;
-                }
-            };
-=======
-    template <>
-    struct SoaToAos<16, 4>
-    {
-        constexpr static uint32_t VW      = 4;
-        constexpr static uint32_t VecSize = 4;
-
-        template <typename DataT>
-        ROCWMMA_DEVICE constexpr static inline auto exec(VecT<DataT, VecSize> const& v)
-        {
-            using PackUtil = PackUtil<DataT>;
-
-            // Step 1 : Scatter
-            auto unpacked_data = PackUtil::template paddedUnpack<VW>(
-                Permute::Scatter16<4, 0>::exec(PackUtil::paddedPack(v)));
-
-            // Step 2 : UnpackLoHi4
-            unpacked_data = unpackLoHi4(unpacked_data);
-
-            // Step 3 : UnpackLoHi8
-            unpacked_data = unpackLoHi8(unpacked_data);
-
-            return unpacked_data;
-        }
-    };
-
-    template <>
-    struct SoaToAos<32, 4>
-    {
-        constexpr static uint32_t VW      = 4;
-        constexpr static uint32_t VecSize = 4;
-
-        template <typename DataT>
-        ROCWMMA_DEVICE constexpr static inline auto exec(VecT<DataT, VecSize> const& v)
-        {
-            using PackUtil = PackUtil<DataT>;
-
-            if constexpr (PackUtil::Traits::PackRatio >= VW)
-            {
-                // Small types more efficient to do full rotation.
-                // Step 1 : Scatter
-                auto packed_data = Permute::Scatter32<4, 0>::exec(PackUtil::paddedPack(v));
-
-                // Step 2 : UnpackLoHi8
-                auto unpacked_data = unpackLoHi8(PackUtil::template paddedUnpack<VW>(packed_data));
-
-                // Step 3 : UnpackLoHi16
-                unpacked_data = unpackLoHi16(unpacked_data);
-                return unpacked_data;
-            }
-            else
-            {
-                // Step 1 : Scatter (half-rotate offset)
-                auto hi = (Permute::Scatter32<4, 16>::exec(PackUtil::paddedPack(extractHi(v))));
-                auto lo = (Permute::Scatter32<4, 0>::exec(PackUtil::paddedPack(extractLo(v))));
-                auto unpacked_data = concat(PackUtil::template paddedUnpack<VW / 2>(lo),
-                                            PackUtil::template paddedUnpack<VW / 2>(hi));
-
-                // Step 2 : UnpackLoHi8
-                unpacked_data = unpackLoHi8(unpacked_data);
-
-                // Step 3 : UnpackLoHi16 (half-rotate offset)
-                lo             = PackUtil::paddedPack(extractEven(unpacked_data));
-                hi             = PackUtil::paddedPack(extractOdd(unpacked_data));
-                auto zipped_lo = Blend::Zip16::exec(lo, hi);
-                auto zipped_hi = Blend::Zip16::exec(hi, lo);
-                auto rot_hi    = Swizzle::RotateR32<16>::exec(zipped_hi);
-                unpacked_data  = concat(PackUtil::template paddedUnpack<VW / 2>(zipped_lo),
-                                    PackUtil::template paddedUnpack<VW / 2>(rot_hi));
-
-                return unpacked_data;
-            }
-        }
-    };
->>>>>>> 508835e5
+                    if constexpr (PackUtil::Traits::PackRatio >= VW)
+                    {
+                        // Small types more efficient to do full rotation.
+                        // Step 1 : Scatter
+                        auto packed_data = Permute::Scatter32<4, 0>::exec(PackUtil::paddedPack(v));
+
+                        // Step 2 : UnpackLoHi8
+                        auto unpacked_data = unpackLoHi8(PackUtil::template paddedUnpack<VW>(packed_data));
+
+                        // Step 3 : UnpackLoHi16
+                        unpacked_data = unpackLoHi16(unpacked_data);
+                        return unpacked_data;
+                    }
+                    else
+                    {
+                        // Step 1 : Scatter (half-rotate offset)
+                        auto hi = (Permute::Scatter32<4, 16>::exec(PackUtil::paddedPack(extractHi(v))));
+                        auto lo = (Permute::Scatter32<4, 0>::exec(PackUtil::paddedPack(extractLo(v))));
+                        auto unpacked_data = concat(PackUtil::template paddedUnpack<VW / 2>(lo),
+                                                    PackUtil::template paddedUnpack<VW / 2>(hi));
+
+                        // Step 2 : UnpackLoHi8
+                        unpacked_data = unpackLoHi8(unpacked_data);
+
+                        // Step 3 : UnpackLoHi16 (half-rotate offset)
+                        lo             = PackUtil::paddedPack(extractEven(unpacked_data));
+                        hi             = PackUtil::paddedPack(extractOdd(unpacked_data));
+                        auto zipped_lo = Blend::Zip16::exec(lo, hi);
+                        auto zipped_hi = Blend::Zip16::exec(hi, lo);
+                        auto rot_hi    = Swizzle::RotateR32<16>::exec(zipped_hi);
+                        unpacked_data  = concat(PackUtil::template paddedUnpack<VW / 2>(zipped_lo),
+                                            PackUtil::template paddedUnpack<VW / 2>(rot_hi));
+
+                        return unpacked_data;
+                    }
+                }
+            };
 
 #if ROCWMMA_WAVE64_MODE
 
@@ -2122,73 +1834,46 @@
                 {
                     using PackUtil = PackUtil<DataT>;
 
-<<<<<<< HEAD
-                    // Step 1 : Scatter (half-rotate offset)
-                    auto lo = Permute::ScatterWave<4, 0>::exec(PackUtil::paddedPack(extractLo(v)));
-                    auto hi = Permute::ScatterWave<4, 32>::exec(PackUtil::paddedPack(extractHi(v)));
-                    auto unpacked_data = concat(PackUtil::template paddedUnpack<VW / 2>(lo),
-                                                PackUtil::template paddedUnpack<VW / 2>(hi));
-
-                    // Step 2 : UnpackLoHi16
-                    unpacked_data = unpackLoHi16(unpacked_data);
-
-                    // Step 3 : UnpackLoHi32 (half-rotate offset)
-                    lo = PackUtil::paddedPack(extractEven(unpacked_data));
-                    hi = PackUtil::paddedPack(extractOdd(unpacked_data));
-
-                    auto zip_lo = Blend::Zip32::exec(lo, hi);
-                    auto zip_hi = Blend::Zip32::exec(hi, lo);
-
-                    auto rot_hi = Permute::RotateWaveR<32>::exec(zip_hi);
-
-                    unpacked_data = concat(PackUtil::template paddedUnpack<VW / 2>(zip_lo),
-                                           PackUtil::template paddedUnpack<VW / 2>(rot_hi));
-
-                    return unpacked_data;
-                }
-            };
-=======
-            if constexpr (PackUtil::Traits::PackRatio >= VW)
-            {
-                // Small types more efficient to do full rotation.
-                // Step 1 : Scatter
-                auto packed_data = Permute::ScatterWave<4, 0>::exec(PackUtil::paddedPack(v));
-
-                // Step 2 : UnpackLoHi16
-                auto unpacked_data = unpackLoHi16(PackUtil::template paddedUnpack<VW>(packed_data));
-
-                // Step 3 : UnpackLoHi32
-                unpacked_data = unpackLoHi32(unpacked_data);
-                return unpacked_data;
-            }
-            else
-            {
-                // Step 1 : Scatter (half-rotate offset)
-                auto lo = Permute::ScatterWave<4, 0>::exec(PackUtil::paddedPack(extractLo(v)));
-                auto hi = Permute::ScatterWave<4, 32>::exec(PackUtil::paddedPack(extractHi(v)));
-                auto unpacked_data = concat(PackUtil::template paddedUnpack<VW / 2>(lo),
-                                            PackUtil::template paddedUnpack<VW / 2>(hi));
-
-                // Step 2 : UnpackLoHi16
-                unpacked_data = unpackLoHi16(unpacked_data);
-
-                // Step 3 : UnpackLoHi32 (half-rotate offset)
-                lo = PackUtil::paddedPack(extractEven(unpacked_data));
-                hi = PackUtil::paddedPack(extractOdd(unpacked_data));
-
-                auto zip_lo = Blend::Zip32::exec(lo, hi);
-                auto zip_hi = Blend::Zip32::exec(hi, lo);
-
-                auto rot_hi = Permute::RotateWaveR<32>::exec(zip_hi);
-
-                unpacked_data = concat(PackUtil::template paddedUnpack<VW / 2>(zip_lo),
-                                    PackUtil::template paddedUnpack<VW / 2>(rot_hi));
-
-                return unpacked_data;
-            }
-        }
-    };
->>>>>>> 508835e5
+                    if constexpr (PackUtil::Traits::PackRatio >= VW)
+                    {
+                        // Small types more efficient to do full rotation.
+                        // Step 1 : Scatter
+                        auto packed_data = Permute::ScatterWave<4, 0>::exec(PackUtil::paddedPack(v));
+
+                        // Step 2 : UnpackLoHi16
+                        auto unpacked_data = unpackLoHi16(PackUtil::template paddedUnpack<VW>(packed_data));
+
+                        // Step 3 : UnpackLoHi32
+                        unpacked_data = unpackLoHi32(unpacked_data);
+                        return unpacked_data;
+                    }
+                    else
+                    {
+                        // Step 1 : Scatter (half-rotate offset)
+                        auto lo = Permute::ScatterWave<4, 0>::exec(PackUtil::paddedPack(extractLo(v)));
+                        auto hi = Permute::ScatterWave<4, 32>::exec(PackUtil::paddedPack(extractHi(v)));
+                        auto unpacked_data = concat(PackUtil::template paddedUnpack<VW / 2>(lo),
+                                                    PackUtil::template paddedUnpack<VW / 2>(hi));
+
+                        // Step 2 : UnpackLoHi16
+                        unpacked_data = unpackLoHi16(unpacked_data);
+
+                        // Step 3 : UnpackLoHi32 (half-rotate offset)
+                        lo = PackUtil::paddedPack(extractEven(unpacked_data));
+                        hi = PackUtil::paddedPack(extractOdd(unpacked_data));
+
+                        auto zip_lo = Blend::Zip32::exec(lo, hi);
+                        auto zip_hi = Blend::Zip32::exec(hi, lo);
+
+                        auto rot_hi = Permute::RotateWaveR<32>::exec(zip_hi);
+
+                        unpacked_data = concat(PackUtil::template paddedUnpack<VW / 2>(zip_lo),
+                                            PackUtil::template paddedUnpack<VW / 2>(rot_hi));
+
+                        return unpacked_data;
+                    }
+                }
+            };
 
 #elif ROCWMMA_WAVE32_MODE
 

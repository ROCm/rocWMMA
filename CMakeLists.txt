--- conflicted
+++ resolved
@@ -99,18 +99,11 @@
   INCLUDE library/include
 )
 
-<<<<<<< HEAD
-=======
-if(ROCWMMA_BUILD_DOCS)
-  add_subdirectory(docs)
-endif()
-
 if(ROCWMMA_BUILD_SAMPLES OR ROCWMMA_BUILD_TESTS)
   enable_testing()
   rocm_package_setup_component(clients)
 endif()
 
->>>>>>> aa4c782a
 if(ROCWMMA_BUILD_SAMPLES)
   rocm_package_setup_component(samples PARENT clients)
   add_subdirectory(samples)
